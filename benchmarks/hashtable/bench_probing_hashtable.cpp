/*******************************************************************************
 * benchmarks/hashtable/bench_probing_hashtable.cpp
 *
 * Part of Project Thrill.
 *
 * Copyright (C) 2015 Alexander Noe <aleexnoe@gmail.com>
 * Copyright (C) 2015 Matthias Stumpp <mstumpp@gmail.com>
 *
 * This file has no license. Only Chuck Norris can compile it.
 ******************************************************************************/

#include <thrill/common/cmdline_parser.hpp>
#include <thrill/common/stats_timer.hpp>
#include <thrill/core/reduce_pre_probing_table.hpp>
#include <thrill/data/block_writer.hpp>
#include <thrill/data/discard_sink.hpp>
#include <thrill/data/file.hpp>

#include <algorithm>
#include <cmath>
#include <numeric>
<<<<<<< HEAD
#include <iostream>
#include <iterator>
#include <vector>
#include <random>
#include <algorithm>
=======
#include <random>
#include <utility>
#include <vector>
>>>>>>> ea0fc073

using IntPair = std::pair<int, int>;

using namespace thrill; // NOLINT

int main(int argc, char* argv[]) {

    common::CmdlineParser clp;

<<<<<<< HEAD
    srand(time(NULL));
=======
    auto key_ex = [](int in) {
                      return in;
                  };

    auto red_fn = [](int in1, int /* in2 */) {
                      return in1;
                  };

    std::default_random_engine rng({ std::random_device()() });
>>>>>>> ea0fc073

    clp.SetVerboseProcess(false);

    unsigned int size = 10000000;
    clp.AddUInt('s', "size", "S", size,
                "Load in byte to be inserted");

    unsigned int workers = 100;
    clp.AddUInt('w', "workers", "W", workers,
                "Open hashtable with W workers, default = 1.");

    unsigned int l = 5;
    clp.AddUInt('l', "num_buckets_init_scale", "L", l,
                "Lower string length, default = 5.");

    unsigned int u = 15;
    clp.AddUInt('u', "num_buckets_resize_scale", "U", u,
                "Upper string length, default = 15.");

    double max_partition_fill_rate = 1.0;
    clp.AddDouble('f', "max_partition_fill_rate", "F", max_partition_fill_rate,
                  "Open hashtable with max_partition_fill_rate, default = 0.5.");

    unsigned int num_items_per_partition = 1024 * 16;
    clp.AddUInt('i', "num_items_per_partition", "I", num_items_per_partition,
                "Num items per partition, default = 1024 * 16.");

    unsigned int table_size = 5000000;
    clp.AddUInt('t', "max_num_items_table", "T", table_size,
                "Table size, default = 500000000.");

    if (!clp.Process(argc, argv)) {
        return -1;
    }

    ///////
    // strings mode
    ///////

    auto key_ex = [](std::string in) { return in; };

    auto red_fn = [](std::string in1, std::string in2) {
        return in1;
    };

    static const char alphanum[] =
                    "abcdefghijklmnopqrstuvwxyz"
                    "ABCDEFGHIJKLMNOPQRSTUVWXYZ"
                    "0123456789";

<<<<<<< HEAD
    std::default_random_engine generator;
    std::uniform_int_distribution<> dist(l, u);


    std::vector<std::string> strings;
    size_t current_size = 0; // size of data in byte

    while (current_size < size)
    {
        size_t length = dist(generator);
        std::string str;
        for(size_t i = 0; i < length; ++i)
        {
            str += alphanum[rand() % sizeof(alphanum)];
        }
        strings.push_back(str);
        current_size += sizeof(str) + str.capacity();
    }

    //std::cout << strings.size() << std::endl;

    std::vector<data::DiscardSink> sinks(workers);
    std::vector<data::BlockWriter> writers;
    for (size_t i = 0; i != workers; ++i)
    {
=======
    for (size_t i = 0; i < elements.size(); i++) {
        elements[i] = rng() % modulo;
    }

    data::BlockPool block_pool(nullptr);
    std::vector<data::DiscardSink> sinks;
    std::vector<data::BlockWriter> writers;
    for (size_t i = 0; i != workers; ++i) {
        sinks.emplace_back(block_pool);
>>>>>>> ea0fc073
        writers.emplace_back(sinks[i].GetWriter());
    }

    size_t num_slots = table_size / (2*sizeof(std::string));

    //std::cout << num_slots << std::endl;
    //std::cout << num_slots / workers << std::endl;

    core::ReducePreProbingTable<std::string, std::string, decltype(key_ex), decltype(red_fn), true>
    table(workers, key_ex, red_fn, writers, "", num_slots / workers, max_partition_fill_rate);

    common::StatsTimer<true> timer(true);

    for (size_t i = 0; i < strings.size(); i++)
    {
<<<<<<< HEAD
        table.Insert(std::move(strings[i]));
    }

    timer.Stop();
=======
        median = (values[values.size() / 2 - 1] + values[values.size() / 2]) / 2;
    }
    else
    {
        median = values[values.size() / 2];
    }

    // table.Flush();
>>>>>>> ea0fc073

    std::cout << timer.Microseconds() << " " << table.NumFlushes() << " " << strings.size() << std::endl;

    return 0;
}

/******************************************************************************/<|MERGE_RESOLUTION|>--- conflicted
+++ resolved
@@ -19,17 +19,12 @@
 #include <algorithm>
 #include <cmath>
 #include <numeric>
-<<<<<<< HEAD
 #include <iostream>
 #include <iterator>
 #include <vector>
 #include <random>
 #include <algorithm>
-=======
-#include <random>
 #include <utility>
-#include <vector>
->>>>>>> ea0fc073
 
 using IntPair = std::pair<int, int>;
 
@@ -38,20 +33,6 @@
 int main(int argc, char* argv[]) {
 
     common::CmdlineParser clp;
-
-<<<<<<< HEAD
-    srand(time(NULL));
-=======
-    auto key_ex = [](int in) {
-                      return in;
-                  };
-
-    auto red_fn = [](int in1, int /* in2 */) {
-                      return in1;
-                  };
-
-    std::default_random_engine rng({ std::random_device()() });
->>>>>>> ea0fc073
 
     clp.SetVerboseProcess(false);
 
@@ -94,6 +75,7 @@
     auto key_ex = [](std::string in) { return in; };
 
     auto red_fn = [](std::string in1, std::string in2) {
+        (void)in2;
         return in1;
     };
 
@@ -102,17 +84,15 @@
                     "ABCDEFGHIJKLMNOPQRSTUVWXYZ"
                     "0123456789";
 
-<<<<<<< HEAD
-    std::default_random_engine generator;
+    std::default_random_engine rng({ std::random_device()() });
     std::uniform_int_distribution<> dist(l, u);
-
 
     std::vector<std::string> strings;
     size_t current_size = 0; // size of data in byte
 
     while (current_size < size)
     {
-        size_t length = dist(generator);
+        size_t length = dist(rng);
         std::string str;
         for(size_t i = 0; i < length; ++i)
         {
@@ -122,30 +102,15 @@
         current_size += sizeof(str) + str.capacity();
     }
 
-    //std::cout << strings.size() << std::endl;
-
-    std::vector<data::DiscardSink> sinks(workers);
-    std::vector<data::BlockWriter> writers;
-    for (size_t i = 0; i != workers; ++i)
-    {
-=======
-    for (size_t i = 0; i < elements.size(); i++) {
-        elements[i] = rng() % modulo;
-    }
-
     data::BlockPool block_pool(nullptr);
     std::vector<data::DiscardSink> sinks;
     std::vector<data::BlockWriter> writers;
     for (size_t i = 0; i != workers; ++i) {
         sinks.emplace_back(block_pool);
->>>>>>> ea0fc073
         writers.emplace_back(sinks[i].GetWriter());
     }
 
     size_t num_slots = table_size / (2*sizeof(std::string));
-
-    //std::cout << num_slots << std::endl;
-    //std::cout << num_slots / workers << std::endl;
 
     core::ReducePreProbingTable<std::string, std::string, decltype(key_ex), decltype(red_fn), true>
     table(workers, key_ex, red_fn, writers, "", num_slots / workers, max_partition_fill_rate);
@@ -154,21 +119,10 @@
 
     for (size_t i = 0; i < strings.size(); i++)
     {
-<<<<<<< HEAD
         table.Insert(std::move(strings[i]));
     }
 
     timer.Stop();
-=======
-        median = (values[values.size() / 2 - 1] + values[values.size() / 2]) / 2;
-    }
-    else
-    {
-        median = values[values.size() / 2];
-    }
-
-    // table.Flush();
->>>>>>> ea0fc073
 
     std::cout << timer.Microseconds() << " " << table.NumFlushes() << " " << strings.size() << std::endl;
 
