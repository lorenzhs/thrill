[submodule "extlib/gtest"]
	path = extlib/gtest
	url = https://chromium.googlesource.com/external/googletest
[submodule "extlib/cereal"]
	path = extlib/cereal
	url = https://github.com/USCiLab/cereal.git
[submodule "extlib/googletest"]
	path = extlib/googletest
<<<<<<< HEAD
	url = https://github.com/google/googletest.git
[submodule "extlib/highwayhash"]
	path = extlib/highwayhash
	url = https://github.com/google/highwayhash/
=======
        url = https://github.com/google/googletest.git
[submodule "extlib/libs3/libs3"]
	path = extlib/libs3/libs3
	url = https://github.com/bji/libs3.git
>>>>>>> cc87fbc5
<|MERGE_RESOLUTION|>--- conflicted
+++ resolved
@@ -6,14 +6,10 @@
 	url = https://github.com/USCiLab/cereal.git
 [submodule "extlib/googletest"]
 	path = extlib/googletest
-<<<<<<< HEAD
-	url = https://github.com/google/googletest.git
-[submodule "extlib/highwayhash"]
-	path = extlib/highwayhash
-	url = https://github.com/google/highwayhash/
-=======
         url = https://github.com/google/googletest.git
 [submodule "extlib/libs3/libs3"]
 	path = extlib/libs3/libs3
-	url = https://github.com/bji/libs3.git
->>>>>>> cc87fbc5
+        url = https://github.com/bji/libs3.git
+[submodule "extlib/highwayhash"]
+        path = extlib/highwayhash
+        url = https://github.com/google/highwayhash/