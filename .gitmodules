--- conflicted
+++ resolved
@@ -10,12 +10,9 @@
 [submodule "extlib/libs3/libs3"]
 	path = extlib/libs3/libs3
         url = https://github.com/bji/libs3.git
-<<<<<<< HEAD
-[submodule "extlib/highwayhash"]
-        path = extlib/highwayhash
-        url = https://github.com/google/highwayhash/
-=======
 [submodule "extlib/tlx"]
 	path = extlib/tlx
 	url = https://github.com/tlx/tlx.git
->>>>>>> d2b5dd85
+[submodule "extlib/highwayhash"]
+        path = extlib/highwayhash
+        url = https://github.com/google/highwayhash/