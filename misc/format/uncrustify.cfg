# Uncrustify 0.64

#
# General options
#

# The type of line endings. Default=Auto
newlines                        = auto     # auto/lf/crlf/cr

# The original size of tabs in the input. Default=8
input_tab_size                  = 8        # number

# The size of tabs in the output (only used if align_with_tabs=true). Default=8
output_tab_size                 = 8        # number

# The ASCII value of the string escape char, usually 92 (\) or 94 (^). (Pawn)
string_escape_char              = 92       # number

# Alternate string escape char for Pawn. Only works right before the quote char.
string_escape_char2             = 0        # number

# Replace tab characters found in string literals with the escape sequence \t instead.
string_replace_tab_chars        = true     # false/true

# Allow interpreting '>=' and '>>=' as part of a template in 'void f(list<list<B>>=val);'.
# If true, 'assert(x<0 && y>=3)' will be broken. Default=False
# Improvements to template detection may make this option obsolete.
tok_split_gte                   = true     # false/true

# Override the default ' *INDENT-OFF*' in comments for disabling processing of part of the file.
disable_processing_cmt          = ""         # string

# Override the default ' *INDENT-ON*' in comments for enabling processing of part of the file.
enable_processing_cmt           = ""         # string

# Enable parsing of digraphs. Default=False
enable_digraphs                 = false    # false/true

# Control what to do with the UTF-8 BOM (recommend 'remove')
utf8_bom                        = ignore   # ignore/add/remove/force

# If the file contains bytes with values between 128 and 255, but is not UTF-8, then output as UTF-8
utf8_byte                       = false    # false/true

# Force the output encoding to UTF-8
utf8_force                      = false    # false/true

#
# Indenting
#

# The number of columns to indent per level.
# Usually 2, 3, 4, or 8. Default=8
indent_columns                  = 4        # number

# The continuation indent. If non-zero, this overrides the indent of '(' and '=' continuation indents.
# For FreeBSD, this is set to 4. Negative value is absolute and not increased for each ( level
indent_continue                 = 0        # number

# How to use tabs when indenting code
# 0=spaces only
# 1=indent with tabs to brace level, align with spaces (default)
# 2=indent and align with tabs, using spaces when not on a tabstop
indent_with_tabs                = 0        # number

# Comments that are not a brace level are indented with tabs on a tabstop.
# Requires indent_with_tabs=2. If false, will use spaces.
indent_cmt_with_tabs            = false    # false/true

# Whether to indent strings broken by '\' so that they line up
indent_align_string             = false    # false/true

# The number of spaces to indent multi-line XML strings.
# Requires indent_align_string=True
indent_xml_string               = 0        # number

# Spaces to indent '{' from level
indent_brace                    = 0        # number

# Whether braces are indented to the body level
indent_braces                   = false    # false/true

# Disabled indenting function braces if indent_braces is true
indent_braces_no_func           = false    # false/true

# Disabled indenting class braces if indent_braces is true
indent_braces_no_class          = false    # false/true

# Disabled indenting struct braces if indent_braces is true
indent_braces_no_struct         = false    # false/true

# Indent based on the size of the brace parent, i.e. 'if' => 3 spaces, 'for' => 4 spaces, etc.
indent_brace_parent             = false    # false/true

# Indent based on the paren open instead of the brace open in '({\n', default is to indent by brace.
indent_paren_open_brace         = true     # false/true

# indent a C# delegate by another level, default is to not indent by another level.
indent_cs_delegate_brace        = false    # false/true

# Whether the 'namespace' body is indented
indent_namespace                = false    # false/true

# Only indent one namespace and no sub-namespaces.
# Requires indent_namespace=true.
indent_namespace_single_indent  = false    # false/true

# The number of spaces to indent a namespace block
indent_namespace_level          = 0        # number

# If the body of the namespace is longer than this number, it won't be indented.
# Requires indent_namespace=true. Default=0 (no limit)
indent_namespace_limit          = 0        # number

# Whether the 'extern "C"' body is indented
indent_extern                   = false    # false/true

# Whether the 'class' body is indented
indent_class                    = true     # false/true

# Whether to indent the stuff after a leading base class colon
indent_class_colon              = true     # false/true

# Indent based on a class colon instead of the stuff after the colon.
# Requires indent_class_colon=true. Default=False
indent_class_on_colon           = false    # false/true

# Whether to indent the stuff after a leading class initializer colon
indent_constr_colon             = true     # false/true

# Virtual indent from the ':' for member initializers. Default=2
indent_ctor_init_leading        = 2        # number

# Additional indenting for constructor initializer list
indent_ctor_init                = 0        # number

# False=treat 'else\nif' as 'else if' for indenting purposes
# True=indent the 'if' one level
indent_else_if                  = false    # false/true

# Amount to indent variable declarations after a open brace. neg=relative, pos=absolute
indent_var_def_blk              = 0        # number

# Indent continued variable declarations instead of aligning.
indent_var_def_cont             = true     # false/true

# Indent continued shift expressions ('<<' and '>>') instead of aligning.
# Turn align_left_shift off when enabling this.
indent_shift                    = false    # false/true

# True:  force indentation of function definition to start in column 1
# False: use the default behavior
indent_func_def_force_col1      = false    # false/true

# True:  indent continued function call parameters one indent level
# False: align parameters under the open paren
indent_func_call_param          = false    # false/true

# Same as indent_func_call_param, but for function defs
indent_func_def_param           = false    # false/true

# Same as indent_func_call_param, but for function protos
indent_func_proto_param         = false    # false/true

# Same as indent_func_call_param, but for class declarations
indent_func_class_param         = false    # false/true

# Same as indent_func_call_param, but for class variable constructors
indent_func_ctor_var_param      = false    # false/true

# Same as indent_func_call_param, but for templates
indent_template_param           = false    # false/true

# Double the indent for indent_func_xxx_param options
indent_func_param_double        = false    # false/true

# Indentation column for standalone 'const' function decl/proto qualifier
indent_func_const               = 0        # number

# Indentation column for standalone 'throw' function decl/proto qualifier
indent_func_throw               = 0        # number

# The number of spaces to indent a continued '->' or '.'
# Usually set to 0, 1, or indent_columns.
indent_member                   = 0        # number

# Spaces to indent single line ('//') comments on lines before code
indent_sing_line_comments       = 0        # number

# If set, will indent trailing single line ('//') comments relative
# to the code instead of trying to keep the same absolute column
indent_relative_single_line_comments = false    # false/true

# Spaces to indent 'case' from 'switch'
# Usually 0 or indent_columns.
indent_switch_case              = 0        # number

# Spaces to shift the 'case' line, without affecting any other lines
# Usually 0.
indent_case_shift               = 0        # number

# Spaces to indent '{' from 'case'.
# By default, the brace will appear under the 'c' in case.
# Usually set to 0 or indent_columns.
indent_case_brace               = 0        # number

# Whether to indent comments found in first column
indent_col1_comment             = false    # false/true

# How to indent goto labels
#   >0: absolute column where 1 is the leftmost column
#  <=0: subtract from brace indent
# Default=1
indent_label                    = 1        # number

# Same as indent_label, but for access specifiers that are followed by a colon. Default=1
indent_access_spec              = -4       # number

# Indent the code after an access specifier by one level.
# If set, this option forces 'indent_access_spec=0'
indent_access_spec_body         = false    # false/true

# If an open paren is followed by a newline, indent the next line so that it lines up after the open paren (not recommended)
indent_paren_nl                 = false    # false/true

# Controls the indent of a close paren after a newline.
# 0: Indent to body level
# 1: Align under the open paren
# 2: Indent to the brace level
indent_paren_close              = 0        # number

# Controls the indent of a comma when inside a paren.If TRUE, aligns under the open paren
indent_comma_paren              = false    # false/true

# Controls the indent of a BOOL operator when inside a paren.If TRUE, aligns under the open paren
indent_bool_paren               = false    # false/true

# If 'indent_bool_paren' is true, controls the indent of the first expression. If TRUE, aligns the first expression to the following ones
indent_first_bool_expr          = false    # false/true

# If an open square is followed by a newline, indent the next line so that it lines up after the open square (not recommended)
indent_square_nl                = false    # false/true

# Don't change the relative indent of ESQL/C 'EXEC SQL' bodies
indent_preserve_sql             = false    # false/true

# Align continued statements at the '='. Default=True
# If FALSE or the '=' is followed by a newline, the next line is indent one tab.
indent_align_assign             = true     # false/true

# Indent OC blocks at brace level instead of usual rules.
indent_oc_block                 = false    # false/true

# Indent OC blocks in a message relative to the parameter name.
# 0=use indent_oc_block rules, 1+=spaces to indent
indent_oc_block_msg             = 0        # number

# Minimum indent for subsequent parameters
indent_oc_msg_colon             = 0        # number

# If true, prioritize aligning with initial colon (and stripping spaces from lines, if necessary).
# Default=True.
indent_oc_msg_prioritize_first_colon = true     # false/true

# If indent_oc_block_msg and this option are on, blocks will be indented the way that Xcode does by default (from keyword if the parameter is on its own line; otherwise, from the previous indentation level).
indent_oc_block_msg_xcode_style = false    # false/true

# If indent_oc_block_msg and this option are on, blocks will be indented from where the brace is relative to a msg keyword.
indent_oc_block_msg_from_keyword = false    # false/true

# If indent_oc_block_msg and this option are on, blocks will be indented from where the brace is relative to a msg colon.
indent_oc_block_msg_from_colon  = false    # false/true

# If indent_oc_block_msg and this option are on, blocks will be indented from where the block caret is.
indent_oc_block_msg_from_caret  = false    # false/true

# If indent_oc_block_msg and this option are on, blocks will be indented from where the brace is.
indent_oc_block_msg_from_brace  = false    # false/true

# When identing after virtual brace open and newline add further spaces to reach this min. indent.
indent_min_vbrace_open          = 0        # number

# TRUE: When identing after virtual brace open and newline add further spaces after regular indent to reach next tabstop.
indent_vbrace_open_on_tabstop   = false    # false/true

# If true, a brace followed by another token (not a newline) will indent all contained lines to match the token.Default=True.
indent_token_after_brace        = true     # false/true

# If true, cpp lambda body will be indentedDefault=False.
indent_cpp_lambda_body          = false    # false/true

#
# Spacing options
#

# Add or remove space around arithmetic operator '+', '-', '/', '*', etc
# also '>>>' '<<' '>>' '%' '|'
sp_arith                        = force    # ignore/add/remove/force

# Add or remove space around assignment operator '=', '+=', etc
sp_assign                       = force    # ignore/add/remove/force

# Add or remove space around '=' in C++11 lambda capture specifications. Overrides sp_assign
sp_cpp_lambda_assign            = remove   # ignore/add/remove/force

# Add or remove space after the capture specification in C++11 lambda.
sp_cpp_lambda_paren             = remove   # ignore/add/remove/force

# Add or remove space around assignment operator '=' in a prototype
sp_assign_default               = force    # ignore/add/remove/force

# Add or remove space before assignment operator '=', '+=', etc. Overrides sp_assign.
sp_before_assign                = force    # ignore/add/remove/force

# Add or remove space after assignment operator '=', '+=', etc. Overrides sp_assign.
sp_after_assign                 = force    # ignore/add/remove/force

# Add or remove space in 'NS_ENUM ('
sp_enum_paren                   = ignore   # ignore/add/remove/force

# Add or remove space around assignment '=' in enum
sp_enum_assign                  = force    # ignore/add/remove/force

# Add or remove space before assignment '=' in enum. Overrides sp_enum_assign.
sp_enum_before_assign           = force    # ignore/add/remove/force

# Add or remove space after assignment '=' in enum. Overrides sp_enum_assign.
sp_enum_after_assign            = force    # ignore/add/remove/force

# Add or remove space around preprocessor '##' concatenation operator. Default=Add
sp_pp_concat                    = force    # ignore/add/remove/force

# Add or remove space after preprocessor '#' stringify operator. Also affects the '#@' charizing operator.
sp_pp_stringify                 = remove   # ignore/add/remove/force

# Add or remove space before preprocessor '#' stringify operator as in '#define x(y) L#y'.
sp_before_pp_stringify          = force    # ignore/add/remove/force

# Add or remove space around boolean operators '&&' and '||'
sp_bool                         = force    # ignore/add/remove/force

# Add or remove space around compare operator '<', '>', '==', etc
sp_compare                      = force    # ignore/add/remove/force

# Add or remove space inside '(' and ')'
sp_inside_paren                 = remove   # ignore/add/remove/force

# Add or remove space between nested parens: '((' vs ') )'
sp_paren_paren                  = remove   # ignore/add/remove/force

# Add or remove space between back-to-back parens: ')(' vs ') ('
sp_cparen_oparen                = remove   # ignore/add/remove/force

# Whether to balance spaces inside nested parens
sp_balance_nested_parens        = false    # false/true

# Add or remove space between ')' and '{'
sp_paren_brace                  = force    # ignore/add/remove/force

# Add or remove space before pointer star '*'
sp_before_ptr_star              = remove   # ignore/add/remove/force

# Add or remove space before pointer star '*' that isn't followed by a variable name
# If set to 'ignore', sp_before_ptr_star is used instead.
sp_before_unnamed_ptr_star      = remove   # ignore/add/remove/force

# Add or remove space between pointer stars '*'
sp_between_ptr_star             = remove   # ignore/add/remove/force

# Add or remove space after pointer star '*', if followed by a word.
sp_after_ptr_star               = force    # ignore/add/remove/force

# Add or remove space after pointer star '*', if followed by a qualifier.
sp_after_ptr_star_qualifier     = force    # ignore/add/remove/force

# Add or remove space after a pointer star '*', if followed by a func proto/def.
sp_after_ptr_star_func          = force    # ignore/add/remove/force

# Add or remove space after a pointer star '*', if followed by an open paren (function types).
sp_ptr_star_paren               = ignore   # ignore/add/remove/force

# Add or remove space before a pointer star '*', if followed by a func proto/def.
sp_before_ptr_star_func         = force    # ignore/add/remove/force

# Add or remove space before a reference sign '&'
sp_before_byref                 = remove   # ignore/add/remove/force

# Add or remove space before a reference sign '&' that isn't followed by a variable name
# If set to 'ignore', sp_before_byref is used instead.
sp_before_unnamed_byref         = remove   # ignore/add/remove/force

# Add or remove space after reference sign '&', if followed by a word.
sp_after_byref                  = force    # ignore/add/remove/force

# Add or remove space after a reference sign '&', if followed by a func proto/def.
sp_after_byref_func             = force    # ignore/add/remove/force

# Add or remove space before a reference sign '&', if followed by a func proto/def.
sp_before_byref_func            = remove   # ignore/add/remove/force

# Add or remove space between type and word. Default=Force
sp_after_type                   = force    # ignore/add/remove/force

# Add or remove space before the paren in the D constructs 'template Foo(' and 'class Foo('.
sp_before_template_paren        = ignore   # ignore/add/remove/force

# Add or remove space in 'template <' vs 'template<'.
# If set to ignore, sp_before_angle is used.
sp_template_angle               = force    # ignore/add/remove/force

# Add or remove space before '<>'
sp_before_angle                 = remove   # ignore/add/remove/force

# Add or remove space inside '<' and '>'
sp_inside_angle                 = remove   # ignore/add/remove/force

# Add or remove space after '<>'
sp_after_angle                  = remove   # ignore/add/remove/force

# Add or remove space between '<>' and '(' as found in 'new List<byte>(foo);'
sp_angle_paren                  = remove   # ignore/add/remove/force

# Add or remove space between '<>' and '()' as found in 'new List<byte>();'
sp_angle_paren_empty            = ignore   # ignore/add/remove/force

# Add or remove space between '<>' and a word as in 'List<byte> m;' or 'template <typename T> static ...'
sp_angle_word                   = force    # ignore/add/remove/force

# Add or remove space between '>' and '>' in '>>' (template stuff C++/C# only). Default=Add
sp_angle_shift                  = force    # ignore/add/remove/force

# Permit removal of the space between '>>' in 'foo<bar<int> >' (C++11 only). Default=False
# sp_angle_shift cannot remove the space without this option.
sp_permit_cpp11_shift           = false    # false/true

# Add or remove space before '(' of 'if', 'for', 'switch', 'while', etc.
sp_before_sparen                = force    # ignore/add/remove/force

# Add or remove space inside if-condition '(' and ')'
sp_inside_sparen                = remove   # ignore/add/remove/force

# Add or remove space before if-condition ')'. Overrides sp_inside_sparen.
sp_inside_sparen_close          = ignore   # ignore/add/remove/force

# Add or remove space after if-condition '('. Overrides sp_inside_sparen.
sp_inside_sparen_open           = ignore   # ignore/add/remove/force

# Add or remove space after ')' of 'if', 'for', 'switch', and 'while', etc.
sp_after_sparen                 = force    # ignore/add/remove/force

# Add or remove space between ')' and '{' of 'if', 'for', 'switch', and 'while', etc.
sp_sparen_brace                 = force    # ignore/add/remove/force

# Add or remove space between 'invariant' and '(' in the D language.
sp_invariant_paren              = ignore   # ignore/add/remove/force

# Add or remove space after the ')' in 'invariant (C) c' in the D language.
sp_after_invariant_paren        = ignore   # ignore/add/remove/force

# Add or remove space before empty statement ';' on 'if', 'for' and 'while'
sp_special_semi                 = force    # ignore/add/remove/force

# Add or remove space before ';'. Default=Remove
sp_before_semi                  = remove   # ignore/add/remove/force

# Add or remove space before ';' in non-empty 'for' statements
sp_before_semi_for              = remove   # ignore/add/remove/force

# Add or remove space before a semicolon of an empty part of a for statement.
sp_before_semi_for_empty        = force    # ignore/add/remove/force

# Add or remove space after ';', except when followed by a comment. Default=Add
sp_after_semi                   = add      # ignore/add/remove/force

# Add or remove space after ';' in non-empty 'for' statements. Default=Force
sp_after_semi_for               = force    # ignore/add/remove/force

# Add or remove space after the final semicolon of an empty part of a for statement: for ( ; ; <here> ).
sp_after_semi_for_empty         = force    # ignore/add/remove/force

# Add or remove space before '[' (except '[]')
sp_before_square                = remove   # ignore/add/remove/force

# Add or remove space before '[]'
sp_before_squares               = remove   # ignore/add/remove/force

# Add or remove space inside a non-empty '[' and ']'
sp_inside_square                = remove   # ignore/add/remove/force

# Add or remove space after ','
sp_after_comma                  = force    # ignore/add/remove/force

# Add or remove space before ','. Default=Remove
sp_before_comma                 = remove   # ignore/add/remove/force

# Add or remove space between ',' and ']' in multidimensional array type 'int[,,]'
sp_after_mdatype_commas         = ignore   # ignore/add/remove/force

# Add or remove space between '[' and ',' in multidimensional array type 'int[,,]'
sp_before_mdatype_commas        = ignore   # ignore/add/remove/force

# Add or remove space between ',' in multidimensional array type 'int[,,]'
sp_between_mdatype_commas       = ignore   # ignore/add/remove/force

# Add or remove space between an open paren and comma: '(,' vs '( ,'. Default=Force
sp_paren_comma                  = force    # ignore/add/remove/force

# Add or remove space before the variadic '...' when preceded by a non-punctuator
<<<<<<< HEAD
sp_before_ellipsis              = force    # ignore/add/remove/force
=======
sp_before_ellipsis              = remove   # ignore/add/remove/force
>>>>>>> 41830be9

# Add or remove space after class ':'
sp_after_class_colon            = force    # ignore/add/remove/force

# Add or remove space before class ':'
sp_before_class_colon           = force    # ignore/add/remove/force

# Add or remove space after class constructor ':'
sp_after_constr_colon           = force    # ignore/add/remove/force

# Add or remove space before class constructor ':'
sp_before_constr_colon          = force    # ignore/add/remove/force

# Add or remove space before case ':'. Default=Remove
sp_before_case_colon            = remove   # ignore/add/remove/force

# Add or remove space between 'operator' and operator sign
sp_after_operator               = force    # ignore/add/remove/force

# Add or remove space between the operator symbol and the open paren, as in 'operator ++('
sp_after_operator_sym           = force    # ignore/add/remove/force

# Add or remove space between the operator symbol and the open paren when the operator has no arguments, as in 'operator *()'
sp_after_operator_sym_empty     = ignore   # ignore/add/remove/force

# Add or remove space after C/D cast, i.e. 'cast(int)a' vs 'cast(int) a' or '(int)a' vs '(int) a'
sp_after_cast                   = remove   # ignore/add/remove/force

# Add or remove spaces inside cast parens
sp_inside_paren_cast            = remove   # ignore/add/remove/force

# Add or remove space between the type and open paren in a C++ cast, i.e. 'int(exp)' vs 'int (exp)'
sp_cpp_cast_paren               = remove   # ignore/add/remove/force

# Add or remove space between 'sizeof' and '('
sp_sizeof_paren                 = remove   # ignore/add/remove/force

# Add or remove space after the tag keyword (Pawn)
sp_after_tag                    = ignore   # ignore/add/remove/force

# Add or remove space inside enum '{' and '}'
sp_inside_braces_enum           = force    # ignore/add/remove/force

# Add or remove space inside struct/union '{' and '}'
sp_inside_braces_struct         = force    # ignore/add/remove/force

# Add or remove space inside '{' and '}'
sp_inside_braces                = force    # ignore/add/remove/force

# Add or remove space inside '{}'
sp_inside_braces_empty          = force    # ignore/add/remove/force

# Add or remove space between return type and function name
# A minimum of 1 is forced except for pointer return types.
sp_type_func                    = force    # ignore/add/remove/force

# Add or remove space between function name and '(' on function declaration
sp_func_proto_paren             = remove   # ignore/add/remove/force

# Add or remove space between function name and '()' on function declaration without parameters
sp_func_proto_paren_empty       = ignore   # ignore/add/remove/force

# Add or remove space between function name and '(' on function definition
sp_func_def_paren               = remove   # ignore/add/remove/force

# Add or remove space between function name and '()' on function definition without parameters
sp_func_def_paren_empty         = ignore   # ignore/add/remove/force

# Add or remove space inside empty function '()'
sp_inside_fparens               = remove   # ignore/add/remove/force

# Add or remove space inside function '(' and ')'
sp_inside_fparen                = remove   # ignore/add/remove/force

# Add or remove space inside the first parens in the function type: 'void (*x)(...)'
sp_inside_tparen                = remove   # ignore/add/remove/force

# Add or remove between the parens in the function type: 'void (*x)(...)'
sp_after_tparen_close           = remove   # ignore/add/remove/force

# Add or remove space between ']' and '(' when part of a function call.
sp_square_fparen                = remove   # ignore/add/remove/force

# Add or remove space between ')' and '{' of function
sp_fparen_brace                 = force    # ignore/add/remove/force

# Java: Add or remove space between ')' and '{{' of double brace initializer.
sp_fparen_dbrace                = ignore   # ignore/add/remove/force

# Add or remove space between function name and '(' on function calls
sp_func_call_paren              = remove   # ignore/add/remove/force

# Add or remove space between function name and '()' on function calls without parameters.
# If set to 'ignore' (the default), sp_func_call_paren is used.
sp_func_call_paren_empty        = ignore   # ignore/add/remove/force

# Add or remove space between the user function name and '(' on function calls
# You need to set a keyword to be a user function, like this: 'set func_call_user _' in the config file.
sp_func_call_user_paren         = remove   # ignore/add/remove/force

# Add or remove space between a constructor/destructor and the open paren
sp_func_class_paren             = remove   # ignore/add/remove/force

# Add or remove space between a constructor without parameters or destructor and '()'
sp_func_class_paren_empty       = ignore   # ignore/add/remove/force

# Add or remove space between 'return' and '('
sp_return_paren                 = force    # ignore/add/remove/force

# Add or remove space between '__attribute__' and '('
sp_attribute_paren              = force    # ignore/add/remove/force

# Add or remove space between 'defined' and '(' in '#if defined (FOO)'
sp_defined_paren                = remove   # ignore/add/remove/force

# Add or remove space between 'throw' and '(' in 'throw (something)'
sp_throw_paren                  = force    # ignore/add/remove/force

# Add or remove space between 'throw' and anything other than '(' as in '@throw [...];'
sp_after_throw                  = add      # ignore/add/remove/force

# Add or remove space between 'catch' and '(' in 'catch (something) { }'
# If set to ignore, sp_before_sparen is used.
sp_catch_paren                  = force    # ignore/add/remove/force

# Add or remove space between 'version' and '(' in 'version (something) { }' (D language)
# If set to ignore, sp_before_sparen is used.
sp_version_paren                = ignore   # ignore/add/remove/force

# Add or remove space between 'scope' and '(' in 'scope (something) { }' (D language)
# If set to ignore, sp_before_sparen is used.
sp_scope_paren                  = ignore   # ignore/add/remove/force

# Add or remove space between 'super' and '(' in 'super (something)'. Default=Remove
sp_super_paren                  = remove   # ignore/add/remove/force

# Add or remove space between 'this' and '(' in 'this (something)'. Default=Remove
sp_this_paren                   = remove   # ignore/add/remove/force

# Add or remove space between macro and value
sp_macro                        = ignore   # ignore/add/remove/force

# Add or remove space between macro function ')' and value
sp_macro_func                   = ignore   # ignore/add/remove/force

# Add or remove space between 'else' and '{' if on the same line
sp_else_brace                   = force    # ignore/add/remove/force

# Add or remove space between '}' and 'else' if on the same line
sp_brace_else                   = force    # ignore/add/remove/force

# Add or remove space between '}' and the name of a typedef on the same line
sp_brace_typedef                = force    # ignore/add/remove/force

# Add or remove space between 'catch' and '{' if on the same line
sp_catch_brace                  = force    # ignore/add/remove/force

# Add or remove space between '}' and 'catch' if on the same line
sp_brace_catch                  = force    # ignore/add/remove/force

# Add or remove space between 'finally' and '{' if on the same line
sp_finally_brace                = force    # ignore/add/remove/force

# Add or remove space between '}' and 'finally' if on the same line
sp_brace_finally                = force    # ignore/add/remove/force

# Add or remove space between 'try' and '{' if on the same line
sp_try_brace                    = force    # ignore/add/remove/force

# Add or remove space between get/set and '{' if on the same line
sp_getset_brace                 = add      # ignore/add/remove/force

# Add or remove space between a variable and '{' for C++ uniform initialization. Default=Add
sp_word_brace                   = add      # ignore/add/remove/force

# Add or remove space between a variable and '{' for a namespace. Default=Add
sp_word_brace_ns                = add      # ignore/add/remove/force

# Add or remove space before the '::' operator
sp_before_dc                    = remove   # ignore/add/remove/force

# Add or remove space after the '::' operator
sp_after_dc                     = remove   # ignore/add/remove/force

# Add or remove around the D named array initializer ':' operator
sp_d_array_colon                = ignore   # ignore/add/remove/force

# Add or remove space after the '!' (not) operator. Default=Remove
sp_not                          = remove   # ignore/add/remove/force

# Add or remove space after the '~' (invert) operator. Default=Remove
sp_inv                          = remove   # ignore/add/remove/force

# Add or remove space after the '&' (address-of) operator. Default=Remove
# This does not affect the spacing after a '&' that is part of a type.
sp_addr                         = remove   # ignore/add/remove/force

# Add or remove space around the '.' or '->' operators. Default=Remove
sp_member                       = remove   # ignore/add/remove/force

# Add or remove space after the '*' (dereference) operator. Default=Remove
# This does not affect the spacing after a '*' that is part of a type.
sp_deref                        = remove   # ignore/add/remove/force

# Add or remove space after '+' or '-', as in 'x = -5' or 'y = +7'. Default=Remove
sp_sign                         = remove   # ignore/add/remove/force

# Add or remove space before or after '++' and '--', as in '(--x)' or 'y++;'. Default=Remove
sp_incdec                       = remove   # ignore/add/remove/force

# Add or remove space before a backslash-newline at the end of a line. Default=Add
sp_before_nl_cont               = force    # ignore/add/remove/force

# Add or remove space after the scope '+' or '-', as in '-(void) foo;' or '+(int) bar;'
sp_after_oc_scope               = add      # ignore/add/remove/force

# Add or remove space after the colon in message specs
# '-(int) f:(int) x;' vs '-(int) f: (int) x;'
sp_after_oc_colon               = add      # ignore/add/remove/force

# Add or remove space before the colon in message specs
# '-(int) f: (int) x;' vs '-(int) f : (int) x;'
sp_before_oc_colon              = ignore   # ignore/add/remove/force

# Add or remove space after the colon in immutable dictionary expression
# 'NSDictionary *test = @{@"foo" :@"bar"};'
sp_after_oc_dict_colon          = ignore   # ignore/add/remove/force

# Add or remove space before the colon in immutable dictionary expression
# 'NSDictionary *test = @{@"foo" :@"bar"};'
sp_before_oc_dict_colon         = ignore   # ignore/add/remove/force

# Add or remove space after the colon in message specs
# '[object setValue:1];' vs '[object setValue: 1];'
sp_after_send_oc_colon          = ignore   # ignore/add/remove/force

# Add or remove space before the colon in message specs
# '[object setValue:1];' vs '[object setValue :1];'
sp_before_send_oc_colon         = ignore   # ignore/add/remove/force

# Add or remove space after the (type) in message specs
# '-(int)f: (int) x;' vs '-(int)f: (int)x;'
sp_after_oc_type                = ignore   # ignore/add/remove/force

# Add or remove space after the first (type) in message specs
# '-(int) f:(int)x;' vs '-(int)f:(int)x;'
sp_after_oc_return_type         = remove   # ignore/add/remove/force

# Add or remove space between '@selector' and '('
# '@selector(msgName)' vs '@selector (msgName)'
# Also applies to @protocol() constructs
sp_after_oc_at_sel              = ignore   # ignore/add/remove/force

# Add or remove space between '@selector(x)' and the following word
# '@selector(foo) a:' vs '@selector(foo)a:'
sp_after_oc_at_sel_parens       = ignore   # ignore/add/remove/force

# Add or remove space inside '@selector' parens
# '@selector(foo)' vs '@selector( foo )'
# Also applies to @protocol() constructs
sp_inside_oc_at_sel_parens      = ignore   # ignore/add/remove/force

# Add or remove space before a block pointer caret
# '^int (int arg){...}' vs. ' ^int (int arg){...}'
sp_before_oc_block_caret        = ignore   # ignore/add/remove/force

# Add or remove space after a block pointer caret
# '^int (int arg){...}' vs. '^ int (int arg){...}'
sp_after_oc_block_caret         = ignore   # ignore/add/remove/force

# Add or remove space between the receiver and selector in a message.
# '[receiver selector ...]'
sp_after_oc_msg_receiver        = ignore   # ignore/add/remove/force

# Add or remove space after @property.
sp_after_oc_property            = ignore   # ignore/add/remove/force

# Add or remove space around the ':' in 'b ? t : f'
sp_cond_colon                   = force    # ignore/add/remove/force

# Add or remove space before the ':' in 'b ? t : f'. Overrides sp_cond_colon.
sp_cond_colon_before            = force    # ignore/add/remove/force

# Add or remove space after the ':' in 'b ? t : f'. Overrides sp_cond_colon.
sp_cond_colon_after             = force    # ignore/add/remove/force

# Add or remove space around the '?' in 'b ? t : f'
sp_cond_question                = force    # ignore/add/remove/force

# Add or remove space before the '?' in 'b ? t : f'. Overrides sp_cond_question.
sp_cond_question_before         = ignore   # ignore/add/remove/force

# Add or remove space after the '?' in 'b ? t : f'. Overrides sp_cond_question.
sp_cond_question_after          = ignore   # ignore/add/remove/force

# In the abbreviated ternary form (a ?: b), add/remove space between ? and :.'. Overrides all other sp_cond_* options.
sp_cond_ternary_short           = ignore   # ignore/add/remove/force

# Fix the spacing between 'case' and the label. Only 'ignore' and 'force' make sense here.
sp_case_label                   = force    # ignore/add/remove/force

# Control the space around the D '..' operator.
sp_range                        = ignore   # ignore/add/remove/force

# Control the spacing after ':' in 'for (TYPE VAR : EXPR)'
sp_after_for_colon              = add      # ignore/add/remove/force

# Control the spacing before ':' in 'for (TYPE VAR : EXPR)'
sp_before_for_colon             = add      # ignore/add/remove/force

# Control the spacing in 'extern (C)' (D)
sp_extern_paren                 = ignore   # ignore/add/remove/force

# Control the space after the opening of a C++ comment '// A' vs '//A'
sp_cmt_cpp_start                = add      # ignore/add/remove/force

# TRUE: If space is added with sp_cmt_cpp_start, do it after doxygen sequences like '///', '///<', '//!' and '//!<'.
sp_cmt_cpp_doxygen              = true     # false/true

# TRUE: If space is added with sp_cmt_cpp_start, do it after Qt translator or meta-data comments like '//:', '//=', and '//~'.
sp_cmt_cpp_qttr                 = false    # false/true

# Controls the spaces between #else or #endif and a trailing comment
sp_endif_cmt                    = ignore   # ignore/add/remove/force

# Controls the spaces after 'new', 'delete' and 'delete[]'
sp_after_new                    = add      # ignore/add/remove/force

# Controls the spaces between new and '(' in 'new()'
sp_between_new_paren            = force    # ignore/add/remove/force

# Controls the spaces before a trailing or embedded comment
sp_before_tr_emb_cmt            = ignore   # ignore/add/remove/force

# Number of spaces before a trailing or embedded comment
sp_num_before_tr_emb_cmt        = 0        # number

# Control space between a Java annotation and the open paren.
sp_annotation_paren             = ignore   # ignore/add/remove/force

# If true, vbrace tokens are dropped to the previous token and skipped.
sp_skip_vbrace_tokens           = false    # false/true

#
# Code alignment (not left column spaces/tabs)
#

# Whether to keep non-indenting tabs
align_keep_tabs                 = false    # false/true

# Whether to use tabs for aligning
align_with_tabs                 = false    # false/true

# Whether to bump out to the next tab when aligning
align_on_tabstop                = false    # false/true

# Whether to left-align numbers
align_number_left               = false    # false/true

# Whether to keep whitespace not required for alignment.
align_keep_extra_space          = false    # false/true

# Align variable definitions in prototypes and functions
align_func_params               = false    # false/true

# Align parameters in single-line functions that have the same name.
# The function names must already be aligned with each other.
align_same_func_call_params     = false    # false/true

# The span for aligning variable definitions (0=don't align)
align_var_def_span              = 0        # number

# How to align the star in variable definitions.
#  0=Part of the type     'void *   foo;'
#  1=Part of the variable 'void     *foo;'
#  2=Dangling             'void    *foo;'
align_var_def_star_style        = 1        # number

# How to align the '&' in variable definitions.
#  0=Part of the type
#  1=Part of the variable
#  2=Dangling
align_var_def_amp_style         = 0        # number

# The threshold for aligning variable definitions (0=no limit)
align_var_def_thresh            = 0        # number

# The gap for aligning variable definitions
align_var_def_gap               = 0        # number

# Whether to align the colon in struct bit fields
align_var_def_colon             = false    # false/true

# Whether to align any attribute after the variable name
align_var_def_attribute         = false    # false/true

# Whether to align inline struct/enum/union variable definitions
align_var_def_inline            = false    # false/true

# The span for aligning on '=' in assignments (0=don't align)
align_assign_span               = 0        # number

# The threshold for aligning on '=' in assignments (0=no limit)
align_assign_thresh             = 0        # number

# The span for aligning on '=' in enums (0=don't align)
align_enum_equ_span             = 0        # number

# The threshold for aligning on '=' in enums (0=no limit)
align_enum_equ_thresh           = 0        # number

# The span for aligning class (0=don't align)
align_var_class_span            = 0        # number

# The threshold for aligning class member definitions (0=no limit)
align_var_class_thresh          = 0        # number

# The gap for aligning class member definitions
align_var_class_gap             = 0        # number

# The span for aligning struct/union (0=don't align)
align_var_struct_span           = 16       # number

# The threshold for aligning struct/union member definitions (0=no limit)
align_var_struct_thresh         = 0        # number

# The gap for aligning struct/union member definitions
align_var_struct_gap            = 0        # number

# The span for aligning struct initializer values (0=don't align)
align_struct_init_span          = 0        # number

# The minimum space between the type and the synonym of a typedef
align_typedef_gap               = 0        # number

# The span for aligning single-line typedefs (0=don't align)
align_typedef_span              = 0        # number

# How to align typedef'd functions with other typedefs
# 0: Don't mix them at all
# 1: align the open paren with the types
# 2: align the function type name with the other type names
align_typedef_func              = 0        # number

# Controls the positioning of the '*' in typedefs. Just try it.
# 0: Align on typedef type, ignore '*'
# 1: The '*' is part of type name: typedef int  *pint;
# 2: The '*' is part of the type, but dangling: typedef int *pint;
align_typedef_star_style        = 0        # number

# Controls the positioning of the '&' in typedefs. Just try it.
# 0: Align on typedef type, ignore '&'
# 1: The '&' is part of type name: typedef int  &pint;
# 2: The '&' is part of the type, but dangling: typedef int &pint;
align_typedef_amp_style         = 0        # number

# The span for aligning comments that end lines (0=don't align)
align_right_cmt_span            = 5        # number

# If aligning comments, mix with comments after '}' and #endif with less than 3 spaces before the comment
align_right_cmt_mix             = false    # false/true

# If a trailing comment is more than this number of columns away from the text it follows,
# it will qualify for being aligned. This has to be > 0 to do anything.
align_right_cmt_gap             = 0        # number

# Align trailing comment at or beyond column N; 'pulls in' comments as a bonus side effect (0=ignore)
align_right_cmt_at_col          = 0        # number

# The span for aligning function prototypes (0=don't align)
align_func_proto_span           = 0        # number

# Minimum gap between the return type and the function name.
align_func_proto_gap            = 0        # number

# Align function protos on the 'operator' keyword instead of what follows
align_on_operator               = false    # false/true

# Whether to mix aligning prototype and variable declarations.
# If true, align_var_def_XXX options are used instead of align_func_proto_XXX options.
align_mix_var_proto             = false    # false/true

# Align single-line functions with function prototypes, uses align_func_proto_span
align_single_line_func          = false    # false/true

# Aligning the open brace of single-line functions.
# Requires align_single_line_func=true, uses align_func_proto_span
align_single_line_brace         = false    # false/true

# Gap for align_single_line_brace.
align_single_line_brace_gap     = 0        # number

# The span for aligning ObjC msg spec (0=don't align)
align_oc_msg_spec_span          = 0        # number

# Whether to align macros wrapped with a backslash and a newline.
# This will not work right if the macro contains a multi-line comment.
align_nl_cont                   = true     # false/true

# # Align macro functions and variables together
align_pp_define_together        = false    # false/true

# The minimum space between label and value of a preprocessor define
align_pp_define_gap             = 0        # number

# The span for aligning on '#define' bodies (0=don't align, other=number of lines including comments between blocks)
align_pp_define_span            = 0        # number

# Align lines that start with '<<' with previous '<<'. Default=True
align_left_shift                = true     # false/true

# Align text after asm volatile () colons.
align_asm_colon                 = false    # false/true

# Span for aligning parameters in an Obj-C message call on the ':' (0=don't align)
align_oc_msg_colon_span         = 0        # number

# If true, always align with the first parameter, even if it is too short.
align_oc_msg_colon_first        = false    # false/true

# Aligning parameters in an Obj-C '+' or '-' declaration on the ':'
align_oc_decl_colon             = false    # false/true

#
# Newline adding and removing options
#

# Whether to collapse empty blocks between '{' and '}'
nl_collapse_empty_body          = true     # false/true

# Don't split one-line braced assignments - 'foo_t f = { 1, 2 };'
nl_assign_leave_one_liners      = true     # false/true

# Don't split one-line braced statements inside a class xx { } body
nl_class_leave_one_liners       = true     # false/true

# Don't split one-line enums: 'enum foo { BAR = 15 };'
nl_enum_leave_one_liners        = true     # false/true

# Don't split one-line get or set functions
nl_getset_leave_one_liners      = true     # false/true

# Don't split one-line function definitions - 'int foo() { return 0; }'
nl_func_leave_one_liners        = false    # false/true

# Don't split one-line C++11 lambdas - '[]() { return 0; }'
nl_cpp_lambda_leave_one_liners  = true     # false/true

# Don't split one-line if/else statements - 'if(a) b++;'
nl_if_leave_one_liners          = false    # false/true

# Don't split one-line while statements - 'while(a) b++;'
nl_while_leave_one_liners       = false    # false/true

# Don't split one-line OC messages
nl_oc_msg_leave_one_liner       = false    # false/true

# Add or remove newline between Objective-C block signature and '{'
nl_oc_block_brace               = ignore   # ignore/add/remove/force

# Add or remove newlines at the start of the file
nl_start_of_file                = remove   # ignore/add/remove/force

# The number of newlines at the start of the file (only used if nl_start_of_file is 'add' or 'force'
nl_start_of_file_min            = 0        # number

# Add or remove newline at the end of the file
nl_end_of_file                  = force    # ignore/add/remove/force

# The number of newlines at the end of the file (only used if nl_end_of_file is 'add' or 'force')
nl_end_of_file_min              = 1        # number

# Add or remove newline between '=' and '{'
nl_assign_brace                 = ignore   # ignore/add/remove/force

# Add or remove newline between '=' and '[' (D only)
nl_assign_square                = ignore   # ignore/add/remove/force

# Add or remove newline after '= [' (D only). Will also affect the newline before the ']'
nl_after_square_assign          = ignore   # ignore/add/remove/force

# The number of blank lines after a block of variable definitions at the top of a function body
# 0 = No change (default)
nl_func_var_def_blk             = 0        # number

# The number of newlines before a block of typedefs
# 0 = No change (default)
# the option 'nl_after_access_spec' takes preference over 'nl_typedef_blk_start'
nl_typedef_blk_start            = 0        # number

# The number of newlines after a block of typedefs
# 0 = No change (default)
nl_typedef_blk_end              = 0        # number

# The maximum consecutive newlines within a block of typedefs
# 0 = No change (default)
nl_typedef_blk_in               = 0        # number

# The number of newlines before a block of variable definitions not at the top of a function body
# 0 = No change (default)
# the option 'nl_after_access_spec' takes preference over 'nl_var_def_blk_start'
nl_var_def_blk_start            = 0        # number

# The number of newlines after a block of variable definitions not at the top of a function body
# 0 = No change (default)
nl_var_def_blk_end              = 0        # number

# The maximum consecutive newlines within a block of variable definitions
# 0 = No change (default)
nl_var_def_blk_in               = 0        # number

# Add or remove newline between a function call's ')' and '{', as in:
# list_for_each(item, &list) { }
nl_fcall_brace                  = ignore   # ignore/add/remove/force

# Add or remove newline between 'enum' and '{'
nl_enum_brace                   = remove   # ignore/add/remove/force

# Add or remove newline between 'struct and '{'
nl_struct_brace                 = remove   # ignore/add/remove/force

# Add or remove newline between 'union' and '{'
nl_union_brace                  = remove   # ignore/add/remove/force

# Add or remove newline between 'if' and '{'
nl_if_brace                     = ignore   # ignore/add/remove/force

# Add or remove newline between '}' and 'else'
nl_brace_else                   = force    # ignore/add/remove/force

# Add or remove newline between 'else if' and '{'
# If set to ignore, nl_if_brace is used instead
nl_elseif_brace                 = ignore   # ignore/add/remove/force

# Add or remove newline between 'else' and '{'
nl_else_brace                   = ignore   # ignore/add/remove/force

# Add or remove newline between 'else' and 'if'
nl_else_if                      = remove   # ignore/add/remove/force

# Add or remove newline between '}' and 'finally'
nl_brace_finally                = ignore   # ignore/add/remove/force

# Add or remove newline between 'finally' and '{'
nl_finally_brace                = ignore   # ignore/add/remove/force

# Add or remove newline between 'try' and '{'
nl_try_brace                    = ignore   # ignore/add/remove/force

# Add or remove newline between get/set and '{'
nl_getset_brace                 = ignore   # ignore/add/remove/force

# Add or remove newline between 'for' and '{'
nl_for_brace                    = ignore   # ignore/add/remove/force

# Add or remove newline between 'catch' and '{'
nl_catch_brace                  = ignore   # ignore/add/remove/force

# Add or remove newline between '}' and 'catch'
nl_brace_catch                  = ignore   # ignore/add/remove/force

# Add or remove newline between '}' and ']'
nl_brace_square                 = ignore   # ignore/add/remove/force

# Add or remove newline between '}' and ')' in a function invocation
nl_brace_fparen                 = ignore   # ignore/add/remove/force

# Add or remove newline between 'while' and '{'
nl_while_brace                  = ignore   # ignore/add/remove/force

# Add or remove newline between 'scope (x)' and '{' (D)
nl_scope_brace                  = ignore   # ignore/add/remove/force

# Add or remove newline between 'unittest' and '{' (D)
nl_unittest_brace               = ignore   # ignore/add/remove/force

# Add or remove newline between 'version (x)' and '{' (D)
nl_version_brace                = ignore   # ignore/add/remove/force

# Add or remove newline between 'using' and '{'
nl_using_brace                  = ignore   # ignore/add/remove/force

# Add or remove newline between two open or close braces.
# Due to general newline/brace handling, REMOVE may not work.
nl_brace_brace                  = force    # ignore/add/remove/force

# Add or remove newline between 'do' and '{'
nl_do_brace                     = ignore   # ignore/add/remove/force

# Add or remove newline between '}' and 'while' of 'do' statement
nl_brace_while                  = ignore   # ignore/add/remove/force

# Add or remove newline between 'switch' and '{'
nl_switch_brace                 = ignore   # ignore/add/remove/force

# Add or remove newline between 'synchronized' and '{'
nl_synchronized_brace           = ignore   # ignore/add/remove/force

# Add a newline between ')' and '{' if the ')' is on a different line than the if/for/etc.
# Overrides nl_for_brace, nl_if_brace, nl_switch_brace, nl_while_switch and nl_catch_brace.
nl_multi_line_cond              = false    # false/true

# Force a newline in a define after the macro name for multi-line defines.
nl_multi_line_define            = false    # false/true

# Whether to put a newline before 'case' statement, not after the first 'case'
nl_before_case                  = false    # false/true

# Add or remove newline between ')' and 'throw'
nl_before_throw                 = ignore   # ignore/add/remove/force

# Whether to put a newline after 'case' statement
nl_after_case                   = false    # false/true

# Add or remove a newline between a case ':' and '{'. Overrides nl_after_case.
nl_case_colon_brace             = ignore   # ignore/add/remove/force

# Newline between namespace and {
nl_namespace_brace              = remove   # ignore/add/remove/force

# Add or remove newline between 'template<>' and whatever follows.
nl_template_class               = add      # ignore/add/remove/force

# Add or remove newline between 'class' and '{'
nl_class_brace                  = force    # ignore/add/remove/force

# Add or remove newline before/after each ',' in the base class list,
#   (tied to pos_class_comma).
nl_class_init_args              = ignore   # ignore/add/remove/force

# Add or remove newline after each ',' in the constructor member initialization.
# Related to nl_constr_colon, pos_constr_colon and pos_constr_comma.
nl_constr_init_args             = ignore   # ignore/add/remove/force

# Add or remove newline before first element, after comma, and after last element in enum
nl_enum_own_lines               = ignore   # ignore/add/remove/force

# Add or remove newline between return type and function name in a function definition
nl_func_type_name               = ignore   # ignore/add/remove/force

# Add or remove newline between return type and function name inside a class {}
# Uses nl_func_type_name or nl_func_proto_type_name if set to ignore.
nl_func_type_name_class         = ignore   # ignore/add/remove/force

# Add or remove newline between class specification and '::' in 'void A::f() { }'
# Only appears in separate member implementation (does not appear with in-line implmementation)
nl_func_class_scope             = ignore   # ignore/add/remove/force

# Add or remove newline between function scope and name
# Controls the newline after '::' in 'void A::f() { }'
nl_func_scope_name              = ignore   # ignore/add/remove/force

# Add or remove newline between return type and function name in a prototype
nl_func_proto_type_name         = ignore   # ignore/add/remove/force

# Add or remove newline between a function name and the opening '(' in the declaration
nl_func_paren                   = ignore   # ignore/add/remove/force

# Add or remove newline between a function name and the opening '(' in the definition
nl_func_def_paren               = ignore   # ignore/add/remove/force

# Add or remove newline after '(' in a function declaration
nl_func_decl_start              = ignore   # ignore/add/remove/force

# Add or remove newline after '(' in a function definition
nl_func_def_start               = ignore   # ignore/add/remove/force

# Overrides nl_func_decl_start when there is only one parameter.
nl_func_decl_start_single       = ignore   # ignore/add/remove/force

# Overrides nl_func_def_start when there is only one parameter.
nl_func_def_start_single        = ignore   # ignore/add/remove/force

# Whether to add newline after '(' in a function declaration if '(' and ')' are in different lines.
nl_func_decl_start_multi_line   = false    # false/true

# Whether to add newline after '(' in a function definition if '(' and ')' are in different lines.
nl_func_def_start_multi_line    = false    # false/true

# Add or remove newline after each ',' in a function declaration
nl_func_decl_args               = ignore   # ignore/add/remove/force

# Add or remove newline after each ',' in a function definition
nl_func_def_args                = ignore   # ignore/add/remove/force

# Whether to add newline after each ',' in a function declaration if '(' and ')' are in different lines.
nl_func_decl_args_multi_line    = false    # false/true

# Whether to add newline after each ',' in a function definition if '(' and ')' are in different lines.
nl_func_def_args_multi_line     = false    # false/true

# Add or remove newline before the ')' in a function declaration
nl_func_decl_end                = ignore   # ignore/add/remove/force

# Add or remove newline before the ')' in a function definition
nl_func_def_end                 = ignore   # ignore/add/remove/force

# Overrides nl_func_decl_end when there is only one parameter.
nl_func_decl_end_single         = ignore   # ignore/add/remove/force

# Overrides nl_func_def_end when there is only one parameter.
nl_func_def_end_single          = ignore   # ignore/add/remove/force

# Whether to add newline before ')' in a function declaration if '(' and ')' are in different lines.
nl_func_decl_end_multi_line     = false    # false/true

# Whether to add newline before ')' in a function definition if '(' and ')' are in different lines.
nl_func_def_end_multi_line      = false    # false/true

# Add or remove newline between '()' in a function declaration.
nl_func_decl_empty              = remove   # ignore/add/remove/force

# Add or remove newline between '()' in a function definition.
nl_func_def_empty               = remove   # ignore/add/remove/force

# Whether to add newline after '(' in a function call if '(' and ')' are in different lines.
nl_func_call_start_multi_line   = false    # false/true

# Whether to add newline after each ',' in a function call if '(' and ')' are in different lines.
nl_func_call_args_multi_line    = false    # false/true

# Whether to add newline before ')' in a function call if '(' and ')' are in different lines.
nl_func_call_end_multi_line     = false    # false/true

# Whether to put each OC message parameter on a separate line
# See nl_oc_msg_leave_one_liner
nl_oc_msg_args                  = false    # false/true

# Add or remove newline between function signature and '{'
nl_fdef_brace                   = remove   # ignore/add/remove/force

# Add or remove newline between C++11 lambda signature and '{'
nl_cpp_ldef_brace               = ignore   # ignore/add/remove/force

# Add or remove a newline between the return keyword and return expression.
nl_return_expr                  = remove   # ignore/add/remove/force

# Whether to put a newline after semicolons, except in 'for' statements
nl_after_semicolon              = true     # false/true

# Java: Control the newline between the ')' and '{{' of the double brace initializer.
nl_paren_dbrace_open            = ignore   # ignore/add/remove/force

# Whether to put a newline after brace open.
# This also adds a newline before the matching brace close.
nl_after_brace_open             = true     # false/true

# If nl_after_brace_open and nl_after_brace_open_cmt are true, a newline is
# placed between the open brace and a trailing single-line comment.
nl_after_brace_open_cmt         = false    # false/true

# Whether to put a newline after a virtual brace open with a non-empty body.
# These occur in un-braced if/while/do/for statement bodies.
nl_after_vbrace_open            = false    # false/true

# Whether to put a newline after a virtual brace open with an empty body.
# These occur in un-braced if/while/do/for statement bodies.
nl_after_vbrace_open_empty      = false    # false/true

# Whether to put a newline after a brace close.
# Does not apply if followed by a necessary ';'.
nl_after_brace_close            = false    # false/true

# Whether to put a newline after a virtual brace close.
# Would add a newline before return in: 'if (foo) a++; return;'
nl_after_vbrace_close           = false    # false/true

# Control the newline between the close brace and 'b' in: 'struct { int a; } b;'
# Affects enums, unions and structures. If set to ignore, uses nl_after_brace_close
nl_brace_struct_var             = ignore   # ignore/add/remove/force

# Whether to alter newlines in '#define' macros
nl_define_macro                 = true     # false/true

# Whether to remove blanks after '#ifxx' and '#elxx', or before '#elxx' and '#endif'. Does not affect top-level #ifdefs.
nl_squeeze_ifdef                = false    # false/true

# Makes the nl_squeeze_ifdef option affect the top-level #ifdefs as well.
nl_squeeze_ifdef_top_level      = false    # false/true

# Add or remove blank line before 'if'
nl_before_if                    = ignore   # ignore/add/remove/force

# Add or remove blank line after 'if' statement
nl_after_if                     = ignore   # ignore/add/remove/force

# Add or remove blank line before 'for'
nl_before_for                   = ignore   # ignore/add/remove/force

# Add or remove blank line after 'for' statement
nl_after_for                    = ignore   # ignore/add/remove/force

# Add or remove blank line before 'while'
nl_before_while                 = ignore   # ignore/add/remove/force

# Add or remove blank line after 'while' statement
nl_after_while                  = ignore   # ignore/add/remove/force

# Add or remove blank line before 'switch'
nl_before_switch                = ignore   # ignore/add/remove/force

# Add or remove blank line after 'switch' statement
nl_after_switch                 = ignore   # ignore/add/remove/force

# Add or remove blank line before 'synchronized'
nl_before_synchronized          = ignore   # ignore/add/remove/force

# Add or remove blank line after 'synchronized' statement
nl_after_synchronized           = ignore   # ignore/add/remove/force

# Add or remove blank line before 'do'
nl_before_do                    = ignore   # ignore/add/remove/force

# Add or remove blank line after 'do/while' statement
nl_after_do                     = ignore   # ignore/add/remove/force

# Whether to double-space commented-entries in struct/union/enum
nl_ds_struct_enum_cmt           = false    # false/true

# force nl before } of a struct/union/enum
# (lower priority than 'eat_blanks_before_close_brace')
nl_ds_struct_enum_close_brace   = false    # false/true

# Add or remove blank line before 'func_class_def'
nl_before_func_class_def        = 0        # number

# Add or remove blank line before 'func_class_proto'
nl_before_func_class_proto      = 0        # number

# Add or remove a newline before/after a class colon,
#   (tied to pos_class_colon).
nl_class_colon                  = ignore   # ignore/add/remove/force

# Add or remove a newline around a class constructor colon.
# Related to nl_constr_init_args, pos_constr_colon and pos_constr_comma.
nl_constr_colon                 = ignore   # ignore/add/remove/force

# Change simple unbraced if statements into a one-liner
# 'if(b)\n i++;' => 'if(b) i++;'
nl_create_if_one_liner          = false    # false/true

# Change simple unbraced for statements into a one-liner
# 'for (i=0;i<5;i++)\n foo(i);' => 'for (i=0;i<5;i++) foo(i);'
nl_create_for_one_liner         = false    # false/true

# Change simple unbraced while statements into a one-liner
# 'while (i<5)\n foo(i++);' => 'while (i<5) foo(i++);'
nl_create_while_one_liner       = false    # false/true

#  Change a one-liner if statement into simple unbraced if
# 'if(b) i++;' => 'if(b) i++;'
nl_split_if_one_liner           = false    # false/true

# Change a one-liner for statement into simple unbraced for
# 'for (i=0;<5;i++) foo(i);' => 'for (i=0;<5;i++) foo(i);'
nl_split_for_one_liner          = false    # false/true

# Change simple unbraced while statements into a one-liner while
# 'while (i<5)\n foo(i++);' => 'while (i<5) foo(i++);'
nl_split_while_one_liner        = false    # false/true

#
# Positioning options
#

# The position of arithmetic operators in wrapped expressions
pos_arith                       = ignore   # ignore/join/lead/lead_break/lead_force/trail/trail_break/trail_force

# The position of assignment in wrapped expressions.
# Do not affect '=' followed by '{'
pos_assign                      = ignore   # ignore/join/lead/lead_break/lead_force/trail/trail_break/trail_force

# The position of boolean operators in wrapped expressions
pos_bool                        = ignore   # ignore/join/lead/lead_break/lead_force/trail/trail_break/trail_force

# The position of comparison operators in wrapped expressions
pos_compare                     = ignore   # ignore/join/lead/lead_break/lead_force/trail/trail_break/trail_force

# The position of conditional (b ? t : f) operators in wrapped expressions
pos_conditional                 = ignore   # ignore/join/lead/lead_break/lead_force/trail/trail_break/trail_force

# The position of the comma in wrapped expressions
pos_comma                       = trail    # ignore/join/lead/lead_break/lead_force/trail/trail_break/trail_force

# The position of the comma in enum entries
pos_enum_comma                  = ignore   # ignore/join/lead/lead_break/lead_force/trail/trail_break/trail_force

# The position of the comma in the base class list if there are more than one line,
#   (tied to nl_class_init_args).
pos_class_comma                 = trail    # ignore/join/lead/lead_break/lead_force/trail/trail_break/trail_force

# The position of the comma in the constructor initialization list.
# Related to nl_constr_colon, nl_constr_init_args and pos_constr_colon.
pos_constr_comma                = ignore   # ignore/join/lead/lead_break/lead_force/trail/trail_break/trail_force

# The position of trailing/leading class colon, between class and base class list
#   (tied to nl_class_colon).
pos_class_colon                 = lead_force   # ignore/join/lead/lead_break/lead_force/trail/trail_break/trail_force

# The position of colons between constructor and member initialization,
# (tied to UO_nl_constr_colon).
# Related to nl_constr_colon, nl_constr_init_args and pos_constr_comma.
pos_constr_colon                = lead     # ignore/join/lead/lead_break/lead_force/trail/trail_break/trail_force

#
# Line Splitting options
#

# Try to limit code width to N number of columns
code_width                      = 0        # number

# Whether to fully split long 'for' statements at semi-colons
ls_for_split_full               = true     # false/true

# Whether to fully split long function protos/calls at commas
ls_func_split_full              = true     # false/true

# Whether to split lines as close to code_width as possible and ignore some groupings
ls_code_width                   = false    # false/true

#
# Blank line options
#

# The maximum consecutive newlines (3 = 2 blank lines)
nl_max                          = 2        # number

# The number of newlines after a function prototype, if followed by another function prototype
nl_after_func_proto             = 0        # number

# The number of newlines after a function prototype, if not followed by another function prototype
nl_after_func_proto_group       = 0        # number

# The number of newlines after a function class prototype, if followed by another function class prototype
nl_after_func_class_proto       = 0        # number

# The number of newlines after a function class prototype, if not followed by another function class prototype
nl_after_func_class_proto_group = 0        # number

# The number of newlines before a multi-line function def body
nl_before_func_body_def         = 0        # number

# The number of newlines before a multi-line function prototype body
nl_before_func_body_proto       = 0        # number

# The number of newlines after '}' of a multi-line function body
nl_after_func_body              = 0        # number

# The number of newlines after '}' of a multi-line function body in a class declaration
nl_after_func_body_class        = 0        # number

# The number of newlines after '}' of a single line function body
nl_after_func_body_one_liner    = 0        # number

# The minimum number of newlines before a multi-line comment.
# Doesn't apply if after a brace open or another multi-line comment.
nl_before_block_comment         = 0        # number

# The minimum number of newlines before a single-line C comment.
# Doesn't apply if after a brace open or other single-line C comments.
nl_before_c_comment             = 0        # number

# The minimum number of newlines before a CPP comment.
# Doesn't apply if after a brace open or other CPP comments.
nl_before_cpp_comment           = 0        # number

# Whether to force a newline after a multi-line comment.
nl_after_multiline_comment      = false    # false/true

# Whether to force a newline after a label's colon.
nl_after_label_colon            = false    # false/true

# The number of newlines after '}' or ';' of a struct/enum/union definition
nl_after_struct                 = 0        # number

# The number of newlines before a class definition
nl_before_class                 = 0        # number

# The number of newlines after '}' or ';' of a class definition
nl_after_class                  = 0        # number

# The number of newlines before a 'private:', 'public:', 'protected:', 'signals:', or 'slots:' label.
# Will not change the newline count if after a brace open.
# 0 = No change.
nl_before_access_spec           = 2        # number

# The number of newlines after a 'private:', 'public:', 'protected:', 'signals:' or 'slots:' label.
# 0 = No change.
# the option 'nl_after_access_spec' takes preference over 'nl_typedef_blk_start' and 'nl_var_def_blk_start'
nl_after_access_spec            = 1        # number

# The number of newlines between a function def and the function comment.
# 0 = No change.
nl_comment_func_def             = 0        # number

# The number of newlines after a try-catch-finally block that isn't followed by a brace close.
# 0 = No change.
nl_after_try_catch_finally      = 0        # number

# The number of newlines before and after a property, indexer or event decl.
# 0 = No change.
nl_around_cs_property           = 0        # number

# The number of newlines between the get/set/add/remove handlers in C#.
# 0 = No change.
nl_between_get_set              = 0        # number

# Add or remove newline between C# property and the '{'
nl_property_brace               = ignore   # ignore/add/remove/force

# Whether to remove blank lines after '{'
eat_blanks_after_open_brace     = false    # false/true

# Whether to remove blank lines before '}'
eat_blanks_before_close_brace   = true     # false/true

# How aggressively to remove extra newlines not in preproc.
# 0: No change
# 1: Remove most newlines not handled by other config
# 2: Remove all newlines and reformat completely by config
nl_remove_extra_newlines        = 0        # number

# Whether to put a blank line before 'return' statements, unless after an open brace.
nl_before_return                = false    # false/true

# Whether to put a blank line after 'return' statements, unless followed by a close brace.
nl_after_return                 = false    # false/true

# Whether to put a newline after a Java annotation statement.
# Only affects annotations that are after a newline.
nl_after_annotation             = ignore   # ignore/add/remove/force

# Controls the newline between two annotations.
nl_between_annotation           = ignore   # ignore/add/remove/force

#
# Code modifying options (non-whitespace)
#

# Add or remove braces on single-line 'do' statement
mod_full_brace_do               = ignore   # ignore/add/remove/force

# Add or remove braces on single-line 'for' statement
mod_full_brace_for              = ignore   # ignore/add/remove/force

# Add or remove braces on single-line function definitions. (Pawn)
mod_full_brace_function         = ignore   # ignore/add/remove/force

# Add or remove braces on single-line 'if' statement. Will not remove the braces if they contain an 'else'.
mod_full_brace_if               = ignore   # ignore/add/remove/force

# Make all if/elseif/else statements in a chain be braced or not. Overrides mod_full_brace_if.
# If any must be braced, they are all braced.  If all can be unbraced, then the braces are removed.
mod_full_brace_if_chain         = false    # false/true

# Make all if/elseif/else statements with at least one 'else' or 'else if' fully braced.
# If mod_full_brace_if_chain is used together with this option, all if-else chains will get braces,
# and simple 'if' statements will lose them (if possible).
mod_full_brace_if_chain_only    = false    # false/true

# Don't remove braces around statements that span N newlines
mod_full_brace_nl               = 0        # number

# Add or remove braces on single-line 'while' statement
mod_full_brace_while            = ignore   # ignore/add/remove/force

# Add or remove braces on single-line 'using ()' statement
mod_full_brace_using            = ignore   # ignore/add/remove/force

# Add or remove unnecessary paren on 'return' statement
mod_paren_on_return             = ignore   # ignore/add/remove/force

# Whether to change optional semicolons to real semicolons
mod_pawn_semicolon              = false    # false/true

# Add parens on 'while' and 'if' statement around bools
mod_full_paren_if_bool          = false    # false/true

# Whether to remove superfluous semicolons
mod_remove_extra_semicolon      = true     # false/true

# If a function body exceeds the specified number of newlines and doesn't have a comment after
# the close brace, a comment will be added.
mod_add_long_function_closebrace_comment = 0        # number

# If a namespace body exceeds the specified number of newlines and doesn't have a comment after
# the close brace, a comment will be added.
mod_add_long_namespace_closebrace_comment = 0        # number

# If a class body exceeds the specified number of newlines and doesn't have a comment after
# the close brace, a comment will be added.
mod_add_long_class_closebrace_comment = 0        # number

# If a switch body exceeds the specified number of newlines and doesn't have a comment after
# the close brace, a comment will be added.
mod_add_long_switch_closebrace_comment = 0        # number

# If an #ifdef body exceeds the specified number of newlines and doesn't have a comment after
# the #endif, a comment will be added.
mod_add_long_ifdef_endif_comment = 0        # number

# If an #ifdef or #else body exceeds the specified number of newlines and doesn't have a comment after
# the #else, a comment will be added.
mod_add_long_ifdef_else_comment = 0        # number

# If TRUE, will sort consecutive single-line 'import' statements [Java, D]
mod_sort_import                 = false    # false/true

# If TRUE, will sort consecutive single-line 'using' statements [C#]
mod_sort_using                  = false    # false/true

# If TRUE, will sort consecutive single-line '#include' statements [C/C++] and '#import' statements [Obj-C]
# This is generally a bad idea, as it may break your code.
mod_sort_include                = true     # false/true

# If TRUE, it will move a 'break' that appears after a fully braced 'case' before the close brace.
mod_move_case_break             = false    # false/true

# Will add or remove the braces around a fully braced case statement.
# Will only remove the braces if there are no variable declarations in the block.
mod_case_brace                  = ignore   # ignore/add/remove/force

# If TRUE, it will remove a void 'return;' that appears as the last statement in a function.
mod_remove_empty_return         = false    # false/true

# If TRUE, it will organize the properties (Obj-C)
mod_sort_oc_properties          = false    # false/true

# Determines weight of atomic/nonatomic (Obj-C)
mod_sort_oc_property_thread_safe_weight = 0        # number

# Determines weight of readwrite (Obj-C)
mod_sort_oc_property_readwrite_weight = 0        # number

# Determines weight of reference type (retain, copy, assign, weak, strong) (Obj-C)
mod_sort_oc_property_reference_weight = 0        # number

# Determines weight of getter type (getter=) (Obj-C)
mod_sort_oc_property_getter_weight = 0        # number

# Determines weight of setter type (setter=) (Obj-C)
mod_sort_oc_property_setter_weight = 0        # number

# Determines weight of nullability type (nullable/nonnull) (Obj-C)
mod_sort_oc_property_nullability_weight = 0        # number

#
# Comment modifications
#

# Try to wrap comments at cmt_width columns
cmt_width                       = 0        # number

# Set the comment reflow mode (default: 0)
# 0: no reflowing (apart from the line wrapping due to cmt_width)
# 1: no touching at all
# 2: full reflow
cmt_reflow_mode                 = 0        # number

# Whether to convert all tabs to spaces in comments. Default is to leave tabs inside comments alone, unless used for indenting.
cmt_convert_tab_to_spaces       = false    # false/true

# If false, disable all multi-line comment changes, including cmt_width. keyword substitution and leading chars.
# Default=True.
cmt_indent_multi                = false    # false/true

# Whether to group c-comments that look like they are in a block
cmt_c_group                     = false    # false/true

# Whether to put an empty '/*' on the first line of the combined c-comment
cmt_c_nl_start                  = false    # false/true

# Whether to put a newline before the closing '*/' of the combined c-comment
cmt_c_nl_end                    = false    # false/true

# Whether to group cpp-comments that look like they are in a block
cmt_cpp_group                   = false    # false/true

# Whether to put an empty '/*' on the first line of the combined cpp-comment
cmt_cpp_nl_start                = false    # false/true

# Whether to put a newline before the closing '*/' of the combined cpp-comment
cmt_cpp_nl_end                  = false    # false/true

# Whether to change cpp-comments into c-comments
cmt_cpp_to_c                    = false    # false/true

# Whether to put a star on subsequent comment lines
cmt_star_cont                   = false    # false/true

# The number of spaces to insert at the start of subsequent comment lines
cmt_sp_before_star_cont         = 0        # number

# The number of spaces to insert after the star on subsequent comment lines
cmt_sp_after_star_cont          = 0        # number

# For multi-line comments with a '*' lead, remove leading spaces if the first and last lines of
# the comment are the same length. Default=True
cmt_multi_check_last            = true     # false/true

# For multi-line comments with a '*' lead, remove leading spaces if the first and last lines of
# the comment are the same length AND if the length is bigger as the first_len minimum. Default=4
cmt_multi_first_len_minimum     = 4        # number

# The filename that contains text to insert at the head of a file if the file doesn't start with a C/C++ comment.
# Will substitute $(filename) with the current file's name.
cmt_insert_file_header          = ""         # string

# The filename that contains text to insert at the end of a file if the file doesn't end with a C/C++ comment.
# Will substitute $(filename) with the current file's name.
cmt_insert_file_footer          = ""         # string

# The filename that contains text to insert before a function implementation if the function isn't preceded with a C/C++ comment.
# Will substitute $(function) with the function name and $(javaparam) with the javadoc @param and @return stuff.
# Will also substitute $(fclass) with the class name: void CFoo::Bar() { ... }
cmt_insert_func_header          = ""         # string

# The filename that contains text to insert before a class if the class isn't preceded with a C/C++ comment.
# Will substitute $(class) with the class name.
cmt_insert_class_header         = ""         # string

# The filename that contains text to insert before a Obj-C message specification if the method isn't preceded with a C/C++ comment.
# Will substitute $(message) with the function name and $(javaparam) with the javadoc @param and @return stuff.
cmt_insert_oc_msg_header        = ""         # string

# If a preprocessor is encountered when stepping backwards from a function name, then
# this option decides whether the comment should be inserted.
# Affects cmt_insert_oc_msg_header, cmt_insert_func_header and cmt_insert_class_header.
cmt_insert_before_preproc       = false    # false/true

# If a function is declared inline to a class definition, then
# this option decides whether the comment should be inserted.
# Affects cmt_insert_func_header.
cmt_insert_before_inlines       = true     # false/true

# If the function is a constructor/destructor, then
# this option decides whether the comment should be inserted.
# Affects cmt_insert_func_header.
cmt_insert_before_ctor_dtor     = false    # false/true

#
# Preprocessor options
#

# Control indent of preprocessors inside #if blocks at brace level 0 (file-level)
pp_indent                       = ignore   # ignore/add/remove/force

# Whether to indent #if/#else/#endif at the brace level (true) or from column 1 (false)
pp_indent_at_level              = false    # false/true

# Specifies the number of columns to indent preprocessors per level at brace level 0 (file-level).
# If pp_indent_at_level=false, specifies the number of columns to indent preprocessors per level at brace level > 0 (function-level).
# Default=1.
pp_indent_count                 = 1        # number

# Add or remove space after # based on pp_level of #if blocks
pp_space                        = ignore   # ignore/add/remove/force

# Sets the number of spaces added with pp_space
pp_space_count                  = 0        # number

# The indent for #region and #endregion in C# and '#pragma region' in C/C++
pp_indent_region                = 0        # number

# Whether to indent the code between #region and #endregion
pp_region_indent_code           = false    # false/true

# If pp_indent_at_level=true, sets the indent for #if, #else and #endif when not at file-level.
# 0:  indent preprocessors using output_tab_size.
# >0: column at which all preprocessors will be indented.
pp_indent_if                    = 0        # number

# Control whether to indent the code between #if, #else and #endif.
pp_if_indent_code               = false    # false/true

# Whether to indent '#define' at the brace level (true) or from column 1 (false)
pp_define_at_level              = false    # false/true

#
# Use or Do not Use options
#

# True:  indent_func_call_param will be used (default)
# False: indent_func_call_param will NOT be used
use_indent_func_call_param      = true     # false/true

# The value of the indentation for a continuation line is calculate differently if the line is:
#   a declaration :your case with QString fileName ...
#   an assigment  :your case with pSettings = new QSettings( ...
# At the second case the option value might be used twice:
#   at the assigment
#   at the function call (if present)
# To prevent the double use of the option value, use this option with the value 'true'.
# True:  indent_continue will be used only once
# False: indent_continue will be used every time (default)
use_indent_continue_only_once   = false    # false/true

# SIGNAL/SLOT Qt macros have special formatting options. See options_for_QT.cpp for details.
# Default=True.
use_options_overriding_for_qt_macros = true     # false/true

#
# Warn levels - 1: error, 2: warning (default), 3: note
#

# Warning is given if doing tab-to-\t replacement and we have found one in a C# verbatim string literal.
warn_level_tabs_found_in_verbatim_string_literals = 2        # number

# You can force a token to be a type with the 'type' option.
# Example:
# type myfoo1 myfoo2
#
# You can create custom macro-based indentation using macro-open,
# macro-else and macro-close.
# Example:
# macro-open  BEGIN_TEMPLATE_MESSAGE_MAP
# macro-open  BEGIN_MESSAGE_MAP
# macro-close END_MESSAGE_MAP
#
# You can assign any keyword to any type with the set option.
# set func_call_user _ N_
#
# The full syntax description of all custom definition config entries
# is shown below:
#
# define custom tokens as:
# - embed whitespace in token using '' escape character, or
#   put token in quotes
# - these: ' " and ` are recognized as quote delimiters
#
# type token1 token2 token3 ...
#             ^ optionally specify multiple tokens on a single line
# define def_token output_token
#                  ^ output_token is optional, then NULL is assumed
# macro-open token
# macro-close token
# macro-else token
# set id token1 token2 ...
#               ^ optionally specify multiple tokens on a single line
#     ^ id is one of the names in token_enum.h sans the CT_ prefix,
#       e.g. PP_PRAGMA
#
# all tokens are separated by any mix of ',' commas, '=' equal signs
# and whitespace (space, tab)
#
# You can add support for other file extensions using the 'file_ext' command.
# The first arg is the language name used with the '-l' option.
# The remaining args are file extensions, matched with 'endswith'.
#   file_ext CPP .ch .cxx .cpp.in
#
# option(s) with 'not default' value: 0
#<|MERGE_RESOLUTION|>--- conflicted
+++ resolved
@@ -506,11 +506,7 @@
 sp_paren_comma                  = force    # ignore/add/remove/force
 
 # Add or remove space before the variadic '...' when preceded by a non-punctuator
-<<<<<<< HEAD
-sp_before_ellipsis              = force    # ignore/add/remove/force
-=======
 sp_before_ellipsis              = remove   # ignore/add/remove/force
->>>>>>> 41830be9
 
 # Add or remove space after class ':'
 sp_after_class_colon            = force    # ignore/add/remove/force
