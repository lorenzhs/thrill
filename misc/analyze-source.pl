#!/usr/bin/perl -w
################################################################################
# misc/analyze-source.pl
#
# Copyright (C) 2014-2015 Timo Bingmann <tb@panthema.net>
#
# This program is free software: you can redistribute it and/or modify it under
# the terms of the GNU General Public License as published by the Free Software
# Foundation, either version 3 of the License, or (at your option) any later
# version.
#
# This program is distributed in the hope that it will be useful, but WITHOUT
# ANY WARRANTY; without even the implied warranty of MERCHANTABILITY or FITNESS
# FOR A PARTICULAR PURPOSE.  See the GNU General Public License for more
# details.
#
# You should have received a copy of the GNU General Public License along with
# this program.  If not, see <http://www.gnu.org/licenses/>.
################################################################################

# print multiple email addresses
my $email_multimap = 0;

# launch emacsen for each error
my $launch_emacs = 0;

# write changes to files (dangerous!)
my $write_changes = 0;

# have autopep8 python formatter?
my $have_autopep8;

# have cogapp code generator?
my $have_cogapp;

# function testing whether to uncrustify a path
sub filter_uncrustify($) {
    my ($path) = @_;

    return 1;
}

use strict;
use warnings;
use Text::Diff;
use File::stat;

my %includemap;
my %authormap;

my @source_filelist;

sub expect_error($$$$) {
    my ($path,$ln,$str,$expect) = @_;

    print("Bad header line $ln in $path\n");
    print("Expected $expect\n");
    print("Got      $str\n");

    system("emacsclient -n $path") if $launch_emacs;
}

sub expect($$\@$) {
    my ($path,$ln,$data,$expect) = @_;

    if ($$data[$ln] ne $expect) {
        expect_error($path,$ln,$$data[$ln],$expect);
        # insert line with expected value
        splice(@$data, $ln, 0, $expect);
    }
}

sub expectr($$\@$$) {
    my ($path,$ln,$data,$expect,$replace_regex) = @_;

    if ($$data[$ln] ne $expect) {
        expect_error($path,$ln,$$data[$ln],$expect);
        # replace line with expected value if like regex
        if ($$data[$ln] =~ m/$replace_regex/) {
            $$data[$ln] = $expect;
        } else {
            splice(@$data, $ln, 0, $expect);
        }
    }
}

sub expect_re($$\@$) {
    my ($path,$ln,$data,$expect) = @_;

    if ($$data[$ln] !~ m/$expect/) {
        expect_error($path, $ln, $$data[$ln], "/$expect/");
    }
}

sub removeif($$\@$) {
    my ($path,$ln,$data,$expect) = @_;

    if ($$data[$ln] eq $expect) {
        # insert line with expected value
        splice(@$data, $ln, 1);
    }
}

# check equality of two arrays
sub array_equal {
    my ($a1ref,$a2ref) = @_;

    my @a1 = @{$a1ref};
    my @a2 = @{$a2ref};

    return 0 if scalar(@a1) != scalar(@a2);

    for my $i (0..scalar(@a1)-1) {
        return 0 if $a1[$i] ne $a2[$i];
    }

    return 1;
}

# run $text through a external pipe (@program)
sub filter_program {
    my $text = shift;
    my @program = @_;

    # fork and read output
    my $child1 = open(my $fh, "-|") // die("$0: fork: $!");
    if ($child1 == 0) {
        # fork and print text
        my $child2 = open(STDIN, "-|") // die("$0: fork: $!");
        if ($child2 == 0) {
            print $text;
            exit;
        }
        else {
            exec(@program) or die("$0: exec: $!");
        }
    }
    else {
        my @output = <$fh>;
        close($fh) or warn("$0: close: $!");
        return @output;
    }
}

sub process_cpp {
    my ($path) = @_;

    #print "$path\n";

    # check permissions
    my $st = stat($path) or die("Cannot stat() file $path: $!");
    if ($st->mode & 0133) {
        print("Wrong mode ".sprintf("%o", $st->mode)." on $path\n");
        if ($write_changes) {
            chmod(0644, $path) or die("Cannot chmod() file $path: $!");
        }
    }

    # read file
    open(F, $path) or die("Cannot read file $path: $!");
    my @data = <F>;
    close(F);

    unless ($path =~ /\.dox$/) {
        push(@source_filelist, $path);
    }

    my @origdata = @data;

    # first check whether there are cog lines and execute them
    if ($have_cogapp) {
        my $have_coglines = 0;
        foreach my $ln (@data) {
            if ($ln =~ /\[\[\[cog/) {
                $have_coglines = 1;
                last;
            }
        }

        if ($have_coglines) {
            # pipe file through cog.py
            my $data = join("", @data);
            @data = filter_program($data, "cog.py", "-");
        }
    }

    # put all #include lines into the includemap
    foreach my $ln (@data)
    {
        if ($ln =~ m!\s*#\s*include\s*([<"]\S+[">])!) {
            $includemap{$1}{$path} = 1;
        }
    }

    # check source header
    my $i = 0;
    if ($data[$i] =~ m!// -.*- mode:!) { ++$i; } # skip emacs mode line

    expect($path, $i, @data, "/".('*'x79)."\n"); ++$i;
    expectr($path, $i, @data, " * $path\n", qr/^ \* /); ++$i;
    expect($path, $i, @data, " *\n"); ++$i;

    # skip over custom file comments
    my $j = $i;
    while ($data[$i] !~ /^ \* Part of Project Thrill/) {
        expect_re($path, $i, @data, '^ \*( .*)?\n$');
        if (++$i >= @data) {
            $i = $j; # restore read position
            last;
        }
    }

    # check "Part of Project Thrill"
    expect($path, $i-1, @data, " *\n");
    expect($path, $i, @data, " * Part of Project Thrill.\n"); ++$i;
    expect($path, $i, @data, " *\n"); ++$i;

    # read authors
    while ($data[$i] =~ /^ \* Copyright \(C\) ([0-9-]+(, [0-9-]+)*) (?<name>[^0-9<]+)( <(?<mail>[^>]+)>)?\n/) {
        #print "Author: $+{name} - $+{mail}\n";
        $authormap{$+{name}}{$+{mail} || ""} = 1;
        die unless ++$i < @data;
    }

    # otherwise check license
    expect($path, $i, @data, " *\n"); ++$i;
    expectr($path, $i, @data, " * This file has no license. Only Chuck Norris can compile it.\n", qr/^ \*/); ++$i;
    expect($path, $i, @data, " ".('*'x78)."/\n"); ++$i;

    # check include guard name
    if ($path =~ m!\.(h|h.in|hpp)$!)
    {
        expect($path, $i, @data, "\n"); ++$i;

        # construct include guard macro name: PROGRAM_FILE_NAME_HEADER
        my $guard = $path;
        $guard =~ s!thrill/!!;
        $guard =~ tr!/-!__!;
        $guard =~ s!\.h(pp)?(\.in)?$!!;
        $guard = "THRILL_".uc($guard)."_HEADER";
        #print $guard."\n";x

        expect($path, $i, @data, "#pragma once\n"); ++$i;
        expectr($path, $i, @data, "#ifndef $guard\n", qr/^#ifndef /); ++$i;
        expectr($path, $i, @data, "#define $guard\n", qr/^#define /); ++$i;
        removeif($path, $i, @data, "#pragma once\n");

        my $n = scalar(@data)-1;
        expectr($path, $n-2, @data, "#endif // !$guard\n", qr/^#endif /);
    }

    # check for comments that have no space after // or //!
    for(my $i = 0; $i < @data-1; ++$i) {
        next if $data[$i] =~ m@^(\s*//)( |! |/|-|\*)@;
        $data[$i] =~ s@^(\s*//!?)([^ ].+)$@$1 $2@;
    }

    # check terminating /****/ comment
    {
        my $n = scalar(@data)-1;
        if ($data[$n] !~ m!^/\*{78}/$!) {
            push(@data, "\n");
            push(@data, "/".('*'x78)."/\n");
        }
    }

    for(my $i = 0; $i < @data-1; ++$i) {
        # check for @-style doxygen commands
        if ($data[$i] =~ m!\@(param|tparam|return|result|brief|details|c|i)\s!) {
            print("found \@-style doxygen command in $path:$i\n");
        }

        # check for assert() in test cases
        if ($path =~ /^tests/) {
            if ($data[$i] =~ m/(?<!static_)assert\(/) {
                print("found assert() in test $path:$i\n");
            }
        }

        # check for NULL -> replace with nullptr.
        if ($data[$i] =~ s/\bNULL\b/nullptr/g) {
            print("replacing NULL in $path:$i\n");
        }

        # check for typedef, issue warnings.
        if ($data[$i] =~ m/\btypedef\b/) {
        #if ($data[$i] =~ s/\btypedef\b(.+)\b(\w+);$/using $2 = $1;/) {
            print("found typedef in $path:$i\n");
        }
    }

    # run uncrustify if in filter
    if (filter_uncrustify($path))
    {
        my $data = join("", @data);
        @data = filter_program($data, "uncrustify", "-q", "-c", "misc/uncrustify.cfg", "-l", "CPP");

        # manually add blank line after "namespace xyz {" and before "} // namespace xyz"
        my @namespace;
        for(my $i = 0; $i < @data-1; ++$i)
        {
            if ($data[$i] =~ m!^namespace (\S+) {!) {
                push(@namespace, $1);
            }
            elsif ($data[$i] =~ m!^namespace {!) {
                push(@namespace, "");
            }
            elsif ($data[$i] =~ m!^}\s+//\s+namespace\s+(\S+)\s*$!) {
                if (@namespace == 0) {
                    print "$path\n";
                    print "    NAMESPACE UNBALANCED! @ $i\n";
                    #system("emacsclient -n $path");
                }
                else {
                    # quiets wrong uncrustify indentation
                    $data[$i] =~ s!}\s+//\s+namespace!} // namespace!;
                    expectr($path, $i, @data, "} // namespace ".$namespace[-1]."\n",
                            qr!^}\s+//\s+namespace!);
                }
                if ($data[$i-1] !~ m!^}\s+// namespace!) {
                    splice(@data, $i, 0, "\n"); ++$i;
                }
                pop(@namespace);
            }
            elsif ($data[$i] =~ m!^}\s+//\s+namespace\s*$!) {
                if (@namespace == 0) {
                    print "$path\n";
                    print "    NAMESPACE UNBALANCED! @ $i\n";
                    #system("emacsclient -n $path");
                }
                else {
                    # quiets wrong uncrustify indentation
                    $data[$i] =~ s!}\s+//\s+namespace!} // namespace!;
                    expectr($path, $i, @data, "} // namespace\n",
                            qr!^}\s+//\s+namespace!);
                }
                if ($data[$i-1] !~ m!^}\s+// namespace!) {
                    splice(@data, $i, 0, "\n"); ++$i;
                }
                pop(@namespace);
            }
        }
        if (@namespace != 0) {
            print "$path\n";
            print "    NAMESPACE UNBALANCED!\n";
            #system("emacsclient -n $path");
        }

        # change misformatted [ = ] of lambdas to [=]
        for(my $i = 0; $i < @data-1; ++$i) {
            $data[$i] =~ s/\[ = \]/[=]/g;
            $data[$i] =~ s/\[ ([=&]),/[$1,/g;
        }
    }

    return if array_equal(\@data, \@origdata);

    print "$path\n";
    print diff(\@origdata, \@data);
    #system("emacsclient -n $path");

    if ($write_changes)
    {
        open(F, "> $path") or die("Cannot write $path: $!");
        print(F join("", @data));
        close(F);
    }
}

sub process_pl_cmake {
    my ($path) = @_;

    # check permissions
    if ($path !~ /\.pl$/) {
        my $st = stat($path) or die("Cannot stat() file $path: $!");
        if ($st->mode & 0133) {
            print("Wrong mode ".sprintf("%o", $st->mode)." on $path\n");
            if ($write_changes) {
                chmod(0644, $path) or die("Cannot chmod() file $path: $!");
            }
        }
    }

    # read file
    open(F, $path) or die("Cannot read file $path: $!");
    my @data = <F>;
    close(F);

    my @origdata = @data;

    # check source header
    my $i = 0;
    if ($data[$i] =~ m/#!/) { ++$i; } # bash line
    expect($path, $i, @data, ('#'x80)."\n"); ++$i;
    expectr($path, $i, @data, "# $path\n", qr/^# /); ++$i;
    expect($path, $i, @data, "#\n"); ++$i;

    # skip over comment
    while ($data[$i] ne ('#'x80)."\n") {
        expect_re($path, $i, @data, '^#( .*)?\n$');
        return unless ++$i < @data;
    }

    expect($path, $i, @data, ('#'x80)."\n"); ++$i;

    # check terminating ####### comment
    {
        my $n = scalar(@data)-1;
        if ($data[$n] !~ m!^#{80}$!) {
            push(@data, "\n");
            push(@data, ("#"x80)."\n");
        }
    }

    return if array_equal(\@data, \@origdata);

    print "$path\n";
    print diff(\@origdata, \@data);
    #system("emacsclient -n $path");

    if ($write_changes)
    {
        open(F, "> $path") or die("Cannot write $path: $!");
        print(F join("", @data));
        close(F);
    }
}

sub process_py {
    my ($path) = @_;

    # read file
    open(F, $path) or die("Cannot read file $path: $!");
    my @data = <F>;
    close(F);

    my @origdata = @data;

    # check source header
    my $i = 0;
    expect($path, $i, @data, "#!/usr/bin/env python\n"); ++$i;
    expect($path, $i, @data, ('#'x74)."\n"); ++$i;
    expectr($path, $i, @data, "# $path\n", qr/^# /); ++$i;
    expect($path, $i, @data, "#\n"); ++$i;

    # skip over comment
    while ($data[$i] ne ('#'x74)."\n") {
        expect_re($path, $i, @data, '^#( .*)?\n$');
        return unless ++$i < @data;
    }

    expect($path, $i, @data, ('#'x74)."\n"); ++$i;

    # check terminating ####### comment
    {
        my $n = scalar(@data)-1;
        if ($data[$n] !~ m!^#{74}$!) {
            push(@data, "\n");
            push(@data, ("#"x74)."\n");
        }
    }

    # run python source through autopep8
    if ($have_autopep8)
    {
        my $data = join("", @data);
        @data = filter_program($data, "autopep8", "-");
    }

    return if array_equal(\@data, \@origdata);

    print "$path\n";
    print diff(\@origdata, \@data);
    #system("emacsclient -n $path");

    if ($write_changes)
    {
        open(F, "> $path") or die("Cannot write $path: $!");
        print(F join("", @data));
        close(F);
    }
}

sub process_swig {
    my ($path) = @_;

    #print "$path\n";

    # check permissions
    my $st = stat($path) or die("Cannot stat() file $path: $!");
    if ($st->mode & 0133) {
        print("Wrong mode ".sprintf("%o", $st->mode)." on $path\n");
        if ($write_changes) {
            chmod(0644, $path) or die("Cannot chmod() file $path: $!");
        }
    }

    # read file
    open(F, $path) or die("Cannot read file $path: $!");
    my @data = <F>;
    close(F);

    my @origdata = @data;

    # first check whether there are cog lines and execute them
    if ($have_cogapp) {
        my $have_coglines = 0;
        foreach my $ln (@data) {
            if ($ln =~ /\[\[\[cog/) {
                $have_coglines = 1;
                last;
            }
        }

        if ($have_coglines) {
            # pipe file through cog.py
            my $data = join("", @data);
            @data = filter_program($data, "cog.py", "-");
        }
    }

    # check source header
    my $i = 0;
    if ($data[$i] =~ m!// -.*- mode:!) { ++$i; } # skip emacs mode line

    expect($path, $i, @data, "/".('*'x79)."\n"); ++$i;
    expectr($path, $i, @data, " * $path\n", qr/^ \* /); ++$i;
    expect($path, $i, @data, " *\n"); ++$i;

    # skip over custom file comments
    my $j = $i;
    while ($data[$i] !~ /^ \* Part of Project Thrill/) {
        expect_re($path, $i, @data, '^ \*( .*)?\n$');
        if (++$i >= @data) {
            $i = $j; # restore read position
            last;
        }
    }

    # check "Part of Project Thrill"
    expect($path, $i-1, @data, " *\n");
    expect($path, $i, @data, " * Part of Project Thrill.\n"); ++$i;
    expect($path, $i, @data, " *\n"); ++$i;

    # read authors
    while ($data[$i] =~ /^ \* Copyright \(C\) ([0-9-]+(, [0-9-]+)*) (?<name>[^0-9<]+)( <(?<mail>[^>]+)>)?\n/) {
        #print "Author: $+{name} - $+{mail}\n";
        $authormap{$+{name}}{$+{mail} || ""} = 1;
        die unless ++$i < @data;
    }

    # otherwise check license
    expect($path, $i, @data, " *\n"); ++$i;
    expectr($path, $i, @data, " * This file has no license. Only Chuck Norris can compile it.\n", qr/^ \*/); ++$i;
    expect($path, $i, @data, " ".('*'x78)."/\n"); ++$i;

    # check terminating /****/ comment
    {
        my $n = scalar(@data)-1;
        if ($data[$n] !~ m!^/\*{78}/$!) {
            push(@data, "\n");
            push(@data, "/".('*'x78)."/\n");
        }
    }

    return if array_equal(\@data, \@origdata);

    print "$path\n";
    print diff(\@origdata, \@data);
    #system("emacsclient -n $path");

    if ($write_changes)
    {
        open(F, "> $path") or die("Cannot write $path: $!");
        print(F join("", @data));
        close(F);
    }
}

<<<<<<< HEAD
=======
sub process_doc_images_pdf {
    my ($path) = @_;

    #print "$path\n";

    # check permissions
    my $st = stat($path) or die("Cannot stat() file $path: $!");
    if ($st->mode & 0133) {
        print("Wrong mode ".sprintf("%o", $st->mode)." on $path\n");
        if ($write_changes) {
            chmod(0644, $path) or die("Cannot chmod() file $path: $!");
        }
    }

    my $svg_path = $path;
    $svg_path =~ s/\.pdf$/\.svg/;

    my $svg_st = stat($svg_path);

    if (!$svg_st || $svg_st->mtime < $st->mtime) {
        print("$path is newer than the SVG $svg_path.\n");

        if ($write_changes) {
            print("running pdf2svg $path $svg_path\n");
            system("pdf2svg", $path, $svg_path) == 0 or die("pdf2svg failed: $!");
        }
    }
}

>>>>>>> 93820bbc
### Main ###

foreach my $arg (@ARGV) {
    if ($arg eq "-w") { $write_changes = 1; }
    elsif ($arg eq "-e") { $launch_emacs = 1; }
    elsif ($arg eq "-m") { $email_multimap = 1; }
    else {
        print "Unknown parameter: $arg\n";
    }
}

(-e "thrill/CMakeLists.txt")
    or die("Please run this script in the Thrill source base directory.");

# check uncrustify's version:
my ($uncrustver) = filter_program("", "uncrustify", "--version");
($uncrustver eq "uncrustify 0.61\n")
    or die("Requires uncrustify 0.61 to run correctly. ".
           "See https://github.com/PdF14-MR/thrill/wiki/Uncrustify-as-local-pre-commit-hook");

$have_autopep8 = 1;
my ($check_autopep8) = filter_program("", "autopep8", "--version");
if (!$check_autopep8 || $check_autopep8 !~ /^autopep8/) {
    $have_autopep8 = 0;
    warn("Could not find autopep8 - automatic python formatter.");
}

$have_cogapp = 1;
my ($check_cogapp) = filter_program("", "cog.py", "-version");
if (!$check_cogapp || $check_cogapp !~ /^Cog/) {
    $have_cogapp = 0;
    warn("Could not find cogapp - python code generator formatter.");
}

use File::Find;
my @filelist;
find(sub { !-d && push(@filelist, $File::Find::name) }, ".");

foreach my $file (@filelist)
{
    $file =~ s!./!! or die("File does not start ./");

    if ($file =~ m!^(b[0-9]*|build.*)(\/|$)!) {
        # skip common build directory names
    }
    elsif ($file =~ m!^extlib/!) {
        # skip external libraries
    }
    elsif ($file =~ /\.(h|cpp|hpp|h\.in|dox)$/) {
        process_cpp($file);
    }
    elsif ($file =~ /\.pl$/) {
        process_pl_cmake($file);
    }
    elsif ($file =~ /^swig.*\.py$/) {
        process_py($file);
    }
    elsif ($file =~ m!(^|/)CMakeLists\.txt$!) {
        process_pl_cmake($file);
    }
    elsif ($file =~ /\.(i)$/) {
        process_swig($file);
    }
<<<<<<< HEAD
=======
    elsif ($file =~ /^doc\/images\/.*\.pdf$/) {
        # use pdf2svg to convert pdfs to svgs for doxygen.
        process_doc_images_pdf($file);
    }
    elsif ($file =~ /^doc\/images\/.*\.svg$/) {
    }
>>>>>>> 93820bbc
    # recognize further files
    elsif ($file =~ m!^\.git/!) {
    }
    elsif ($file =~ m!^misc/!) {
    }
    elsif ($file =~ m!CPPLINT\.cfg$!) {
    }
    elsif ($file =~ m!^doxygen-html/!) {
    }
    elsif ($file =~ m!^tests/.*\.(dat|plot)$!) {
        # data files of tests
    }
    # skip all additional files in source root
    elsif ($file =~ m!^[^/]+$!) {
    }
    else {
        print "Unknown file type $file\n";
    }
}

# print includes to includemap.txt
if (0)
{
    print "Writing includemap:\n";
    foreach my $inc (sort keys %includemap)
    {
        print "$inc => ".scalar(keys %{$includemap{$inc}})." [";
        print join(",", sort keys %{$includemap{$inc}}). "]\n";
    }
}

# print authors to AUTHORS
print "Writing AUTHORS:\n";
open(A, "> AUTHORS");
foreach my $a (sort keys %authormap)
{
    my $mail = $authormap{$a};
    if ($email_multimap) {
        $mail = join(",", sort keys %{$mail});
    }
    else {
        $mail = (sort keys(%{$mail}))[0]; # pick first
    }
    $mail = $mail ? " <$mail>" : "";

    print "  $a$mail\n";
    print A "$a$mail\n";
}
close(A);

# check includemap for C-style headers
{

    my @cheaders = qw(assert.h ctype.h errno.h fenv.h float.h inttypes.h
                      limits.h locale.h math.h signal.h stdarg.h stddef.h
                      stdlib.h stdio.h string.h time.h);

    foreach my $ch (@cheaders)
    {
        $ch = "<$ch>";
        next if !$includemap{$ch};
        print "Replace c-style header $ch in\n";
        print "    [".join(",", sort keys %{$includemap{$ch}}). "]\n";
    }
}

# run cpplint.py
{
    my @lintlist;

    foreach my $path (@source_filelist)
    {
        #next if $path =~ /exclude/;

        push(@lintlist, $path);
    }

    system("cpplint.py", "--counting=total", "--extensions=h,c,cc,hpp,cpp", @lintlist);
}

################################################################################<|MERGE_RESOLUTION|>--- conflicted
+++ resolved
@@ -577,8 +577,6 @@
     }
 }
 
-<<<<<<< HEAD
-=======
 sub process_doc_images_pdf {
     my ($path) = @_;
 
@@ -608,7 +606,6 @@
     }
 }
 
->>>>>>> 93820bbc
 ### Main ###
 
 foreach my $arg (@ARGV) {
@@ -672,15 +669,12 @@
     elsif ($file =~ /\.(i)$/) {
         process_swig($file);
     }
-<<<<<<< HEAD
-=======
     elsif ($file =~ /^doc\/images\/.*\.pdf$/) {
         # use pdf2svg to convert pdfs to svgs for doxygen.
         process_doc_images_pdf($file);
     }
     elsif ($file =~ /^doc\/images\/.*\.svg$/) {
     }
->>>>>>> 93820bbc
     # recognize further files
     elsif ($file =~ m!^\.git/!) {
     }
