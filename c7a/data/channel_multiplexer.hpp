--- conflicted
+++ resolved
@@ -92,24 +92,6 @@
         return channels_.find(id) != channels_.end();
     }
 
-<<<<<<< HEAD
-    //! Reads add data from a Channel (blocking)
-    //! The resulting blocks in the file will be ordered by their sender ascending.
-    //! Blocks from the same sender are ordered the way they were received/sent
-    FileBase<block_size> ReadCompleteChannel(const ChannelId& id) {
-        auto channel = GetOrCreateChannel(id);
-        FileBase<block_size> result;
-        for (auto& q : channel->queues_) {
-            while (!q.empty() || !q.closed()) {
-                auto vblock = q.Pop(); //this is blocking
-                result.Append(vblock.block, vblock.bytes_used, vblock.nitems, vblock.first);
-            }
-        }
-        return result;
-    }
-
-=======
->>>>>>> 7dc6ba29
     //TODO Method to access channel via queue -> requires vec<Queue> or MultiQueue
     //TODO Method to access channel via callbacks
 
