/*******************************************************************************
 * c7a/data/channel_multiplexer.hpp
 *
 * Part of Project c7a.
 *
 * Copyright (C) 2015 Timo Bingmann <tb@panthema.net>
 * Copyright (C) 2015 Tobias Sturm  <Tobias.Sturm@student.kit.edu>
 *
 * This file has no license. Only Chuck Norris can compile it.
 ******************************************************************************/

#pragma once
#ifndef C7A_DATA_CHANNEL_MULTIPLEXER_HEADER
#define C7A_DATA_CHANNEL_MULTIPLEXER_HEADER

#include <c7a/net/dispatcher_thread.hpp>
#include <c7a/net/group.hpp>
#include <c7a/data/file.hpp>
#include <c7a/data/channel.hpp>
#include <c7a/data/channel_sink.hpp>
#include <c7a/data/block_writer.hpp>
#include <c7a/data/repository.hpp>

#include <memory>
#include <map>
#include <functional>

namespace c7a {
namespace data {

//! \ingroup data
//! \{

//! Multiplexes virtual Connections on Dispatcher
//!
//! A worker as a TCP conneciton to each other worker to exchange large amounts
//! of data. Since multiple exchanges can occur at the same time on this single
//! connection we use multiplexing. The slices are called Blocks and are
//! indicated by a \ref StreamBlockHeader. Multiple Blocks form a Stream on a
//! single TCP connection. The multiplexer multiplexes all streams on all
//! sockets.
//!
//! All sockets are polled for headers. As soon as the a header arrives it is
//! either attached to an existing channel or a new channel instance is
//! created.
//!
//! OpenChannel returns a set of emitters that can be used to emitt data to other workers.
class ChannelMultiplexer
{
public:
    using ChannelPtr = std::shared_ptr<Channel>;
    using ChannelId = Channel::ChannelId;

    static const size_t block_size = default_block_size;

    using BlockWriter = data::BlockWriter<block_size>;
    using BlockQueueReader = BlockReader<BlockQueueSource<block_size> >;

    ChannelMultiplexer(net::DispatcherThread& dispatcher)
        : dispatcher_(dispatcher), next_id_(0) { }

    void Connect(net::Group* group) {
        group_ = group;
        for (size_t id = 0; id < group_->Size(); id++) {
            if (id == group_->MyRank()) continue;
            AsyncReadStreamBlockHeader(group_->connection(id));
        }
    }

    //! Indicates if a channel exists with the given id
    //! Channels exist if they have been allocated before
    bool HasChannel(ChannelId id) {
        return channels_.find(id) != channels_.end();
    }

<<<<<<< HEAD
=======
    //! Reads add data from a Channel (blocking)
    //! The resulting blocks in the file will be ordered by their sender ascending.
    //! Blocks from the same sender are ordered the way they were received/sent
    FileBase<block_size> ReadCompleteChannel(const ChannelId& id) {
        auto channel = GetOrCreateChannel(id);
        FileBase<block_size> result;
        for (auto& q : channel->queues_) {
            while (!q.empty() || !q.closed()) {
                result.Append(q.Pop()); // this is blocking
            }
        }
        return result;
    }
>>>>>>> 680b8c15

    //TODO Method to access channel via queue -> requires vec<Queue> or MultiQueue
    //TODO Method to access channel via callbacks

    //! Allocate the next channel
    ChannelId AllocateNext() {
        return next_id_++;
    }

    //! Get channel with given id, if it does not exist, create it.
    ChannelPtr GetOrCreateChannel(ChannelId id) {
        std::lock_guard<std::mutex> lock(mutex_);
        return _GetOrCreateChannel(id);
    }

<<<<<<< HEAD
=======
    //! Creates BlockWriters for each worker. BlockWriter can only be opened
    //! once, otherwise the block sequence is incorrectly interleaved!
    std::vector<BlockWriter> OpenWriters(const ChannelId& id) {
        assert(group_ != nullptr);

        std::vector<BlockWriter> result;

        //rest of method is critical section
        std::lock_guard<std::mutex> lock(mutex_);

        // received channel id
        ChannelPtr channel = _GetOrCreateChannel(id);

        for (size_t worker_id = 0; worker_id < group_->Size(); ++worker_id) {
            if (worker_id == group_->MyRank()) {
                result.emplace_back(&channel->queues_[worker_id]);
            }
            else {
                result.emplace_back(&channel->sinks_[worker_id]);
            }
        }

        assert(result.size() == group_->Size());
        return result;
    }

    //! Creates a BlockReader for each worker. The BlockReaders are attached to
    //! the BlockQueues in the Channel and wait for further Blocks to arrive or
    //! the Channel's remote close.
    std::vector<BlockQueueReader> OpenReaders(const ChannelId& id) {
        std::vector<BlockQueueReader> result;

        // rest of method is critical section
        std::lock_guard<std::mutex> lock(mutex_);

        // received channel id
        ChannelPtr channel = _GetOrCreateChannel(id);

        for (size_t worker_id = 0; worker_id < group_->Size(); ++worker_id) {

            result.emplace_back(BlockQueueSource<block_size>(
                                    channel->queues_[worker_id]));
        }

        assert(result.size() == group_->Size());
        return result;
    }

>>>>>>> 680b8c15
#if FIXUP_LATER
    //! Scatters the BufferChain to all workers
    //!
    //! elements from 0..offset[0] are sent to the first worker,
    //! elements from (offset[0] + 1)..offset[1] are sent to the second worker.
    //! elements from (offset[my_rank - 1] + 1)..(offset[my_rank]) are copied
    //! The offset values range from 0..Manager::GetNumElements()
    //! The number of given offsets must be equal to the net::Group::Size()
    //!/param source BufferChain containing the data to be scattered
    //!/param target id of the channel that will hold the resulting data. This
    //               channel must be created with CreateOrderPreservingChannel.
    //               Make sure *all* workers allocated this channel *before* any
    //               worker sends data
    //!/param offsets - as described above. offsets.size must be equal to group.size
    template <class T>
    void Scatter(const std::shared_ptr<BufferChain>& source,
                 const ChannelId target, std::vector<size_t> offsets) {
        //potential problem: channel was created by reception of packets,
        //which would cause the channel to be not order-preserving.
        assert(HasChannel(target));
        assert(offsets.size() == group_->Size());

        size_t sent_elements = 0;
        size_t elements_to_send = 0;
        Iterator<T> source_it(*source);
        for (size_t worker_id = 0; worker_id < offsets.size(); worker_id++) {
            elements_to_send = offsets[worker_id] - sent_elements;
            if (worker_id == group_->MyRank()) {
                auto channel = channels_[target];
                sLOG << "sending" << elements_to_send << "elements via channel" << target << "to self";
                MoveFromItToTarget<T>(
                    source_it,
                    [&channel, worker_id](const void* base, size_t length, size_t elements) {
                        // -tb removed for now.
                        //channel->ReceiveLocalData(base, length, elements, worker_id);
                    }, elements_to_send);
                channel->CloseLoopback();
            }
            else {
                SocketTarget sink(
                    &dispatcher_,
                    &(group_->connection(worker_id)),
                    target,
                    group_->MyRank());
                sLOG << "sending" << elements_to_send << "elements via channel" << target << "to worker" << worker_id;
                MoveFromItToTarget<T>(source_it, [&sink](const void* base, size_t length, size_t elements) { sink.Pipe(base, length, elements); }, elements_to_send);
                sink.Close();
            }
            sent_elements += elements_to_send;
        }
    }
#endif      // FIXUP_LATER

    //! Closes all client connections
    //!
    //! Requires new call to Connect() afterwards
    void Close() {
        group_->Close();
    }

private:
    static const bool debug = true;

    net::DispatcherThread& dispatcher_;

    //! Channels have an ID in block headers
    std::map<ChannelId, ChannelPtr> channels_;

    // Holds NetConnections for outgoing Channels
    net::Group* group_;

    //protects critical sections
    std::mutex mutex_;

    //! Next ID to generate
    ChannelId next_id_;

    //! Get channel with given id, if it does not exist, create it.
    ChannelPtr _GetOrCreateChannel(ChannelId id) {
        assert(group_ != nullptr);
        auto it = channels_.find(id);

        if (it != channels_.end())
            return it->second;

        // build params for Channel ctor
<<<<<<< HEAD
        ChannelPtr channel = std::make_shared<Channel>(id, group_->Size(), *group_, dispatcher_);
=======
        ChannelPtr channel = std::make_shared<Channel>(dispatcher_, group_, id);
>>>>>>> 680b8c15
        channels_.insert(std::make_pair(id, channel));
        return channel;
    }

    /**************************************************************************/

    using Connection = net::Connection;

    //! expects the next StreamBlockHeader from a socket and passes to
    //! OnStreamBlockHeader
    void AsyncReadStreamBlockHeader(Connection& s) {
        dispatcher_.AsyncRead(
            s, sizeof(StreamBlockHeader),
            [this](Connection& s, net::Buffer&& buffer) {
                OnStreamBlockHeader(s, std::move(buffer));
            });
    }

    void OnStreamBlockHeader(Connection& s, net::Buffer&& buffer) {

        StreamBlockHeader header;
        header.ParseHeader(buffer);

        // received channel id
        auto id = header.channel_id;
        ChannelPtr channel = GetOrCreateChannel(id);

        if (header.IsStreamEnd()) {
            sLOG << "end of stream on" << s << "in channel" << id;
            channel->OnCloseStream(header.sender_rank);

            AsyncReadStreamBlockHeader(s);
        }
        else {
            sLOG << "stream header from" << s << "on channel" << id
                 << "from" << header.sender_rank;

            dispatcher_.AsyncRead(
                s, header.expected_bytes,
                [this, header, channel](Connection& s, net::Buffer&& buffer) {
                    OnStreamData(s, header, channel, std::move(buffer));
                });
        }
    }

    void OnStreamData(
        Connection& s, const StreamBlockHeader& header, const ChannelPtr& channel,
        net::Buffer&& buffer) {
        sLOG << "got data on" << s << "in channel" << header.channel_id;

        using Block = data::Block<block_size>;
        using BlockPtr = std::shared_ptr<Block>;
        using VirtualBlock = data::VirtualBlock<block_size>;

        assert(header.expected_bytes == buffer.size());

        // TODO(tb): don't copy data!
        BlockPtr block = std::make_shared<Block>();
        std::copy(buffer.data(), buffer.data() + buffer.size(), block->begin());

        channel->OnStreamBlock(
            header.sender_rank,
            VirtualBlock(block,
                         header.expected_bytes, header.expected_elements, 0));

        AsyncReadStreamBlockHeader(s);
    }
};

} // namespace data
} // namespace c7a

#endif // !C7A_DATA_CHANNEL_MULTIPLEXER_HEADER

/******************************************************************************/<|MERGE_RESOLUTION|>--- conflicted
+++ resolved
@@ -73,22 +73,6 @@
         return channels_.find(id) != channels_.end();
     }
 
-<<<<<<< HEAD
-=======
-    //! Reads add data from a Channel (blocking)
-    //! The resulting blocks in the file will be ordered by their sender ascending.
-    //! Blocks from the same sender are ordered the way they were received/sent
-    FileBase<block_size> ReadCompleteChannel(const ChannelId& id) {
-        auto channel = GetOrCreateChannel(id);
-        FileBase<block_size> result;
-        for (auto& q : channel->queues_) {
-            while (!q.empty() || !q.closed()) {
-                result.Append(q.Pop()); // this is blocking
-            }
-        }
-        return result;
-    }
->>>>>>> 680b8c15
 
     //TODO Method to access channel via queue -> requires vec<Queue> or MultiQueue
     //TODO Method to access channel via callbacks
@@ -104,57 +88,6 @@
         return _GetOrCreateChannel(id);
     }
 
-<<<<<<< HEAD
-=======
-    //! Creates BlockWriters for each worker. BlockWriter can only be opened
-    //! once, otherwise the block sequence is incorrectly interleaved!
-    std::vector<BlockWriter> OpenWriters(const ChannelId& id) {
-        assert(group_ != nullptr);
-
-        std::vector<BlockWriter> result;
-
-        //rest of method is critical section
-        std::lock_guard<std::mutex> lock(mutex_);
-
-        // received channel id
-        ChannelPtr channel = _GetOrCreateChannel(id);
-
-        for (size_t worker_id = 0; worker_id < group_->Size(); ++worker_id) {
-            if (worker_id == group_->MyRank()) {
-                result.emplace_back(&channel->queues_[worker_id]);
-            }
-            else {
-                result.emplace_back(&channel->sinks_[worker_id]);
-            }
-        }
-
-        assert(result.size() == group_->Size());
-        return result;
-    }
-
-    //! Creates a BlockReader for each worker. The BlockReaders are attached to
-    //! the BlockQueues in the Channel and wait for further Blocks to arrive or
-    //! the Channel's remote close.
-    std::vector<BlockQueueReader> OpenReaders(const ChannelId& id) {
-        std::vector<BlockQueueReader> result;
-
-        // rest of method is critical section
-        std::lock_guard<std::mutex> lock(mutex_);
-
-        // received channel id
-        ChannelPtr channel = _GetOrCreateChannel(id);
-
-        for (size_t worker_id = 0; worker_id < group_->Size(); ++worker_id) {
-
-            result.emplace_back(BlockQueueSource<block_size>(
-                                    channel->queues_[worker_id]));
-        }
-
-        assert(result.size() == group_->Size());
-        return result;
-    }
-
->>>>>>> 680b8c15
 #if FIXUP_LATER
     //! Scatters the BufferChain to all workers
     //!
@@ -241,11 +174,7 @@
             return it->second;
 
         // build params for Channel ctor
-<<<<<<< HEAD
         ChannelPtr channel = std::make_shared<Channel>(id, group_->Size(), *group_, dispatcher_);
-=======
-        ChannelPtr channel = std::make_shared<Channel>(dispatcher_, group_, id);
->>>>>>> 680b8c15
         channels_.insert(std::make_pair(id, channel));
         return channel;
     }
