/*******************************************************************************
 * c7a/data/block_emitter.hpp
 *
 * Part of Project c7a.
 *
 *
 * This file has no license. Only Chuck Norris can compile it.
 ******************************************************************************/

#pragma once
#ifndef C7A_DATA_BLOCK_EMITTER_HEADER
#define C7A_DATA_BLOCK_EMITTER_HEADER

#include "binary_buffer_builder.hpp"
#include "buffer_chain.hpp"
#include "serializer.hpp"

namespace c7a {
namespace data {

//! BlockEmitter lets you push elements to a downstream operation or network channel.
//! Template parameter specifies the type of element that is accepted.
//! The emitter will serialize the data and put it into the emitter target.
//! Emitters can be flushed to enforce data movement to the sink.
//! Emitters can be closed exacly once.
//! Data sinks can chekc whether all emitters to that sink are closed.
//
// TODO(ts): make special version for fix-length elements
template <class T>
class BlockEmitter
{
public:
    BlockEmitter(std::shared_ptr<EmitterTarget> target)
        : builder_(BinaryBuffer::DEFAULT_SIZE),
          target_(target) { }

    BlockEmitter(const BlockEmitter&) = delete;
    BlockEmitter(BlockEmitter&&) = default;

<<<<<<< HEAD
    BlockEmitter &operator=(BlockEmitter&& other) {
=======
    BlockEmitter& operator = (BlockEmitter&& other) {
>>>>>>> 720e4bff
        builder_ = other.builder_;
        target_ = other.target_;
        return *this;
    }

    //! Emitts an element
    void operator () (T x) {
        if (builder_.size() + sizeof(T) > builder_.capacity()) { //prevent reallocation
            Flush();
        }
        // TODO(ts): the String content may be a lot bigger than
        // sizeof(T). hence the block may overflow/reallocate.
        builder_.PutString(Serialize<T>(x));
    }

    //! Flushes and closes the block (cannot be undone)
    //! No further emitt operations can be done afterwards.
    void Close() {
        Flush();
        target_->Close();
    }

    //! Writes the data to the target without closing the emitter
    void Flush() {
        target_->Append(BinaryBuffer(builder_));
        builder_.Detach();
        builder_.Reserve(BinaryBuffer::DEFAULT_SIZE);
    }

private:
    BinaryBufferBuilder builder_;
    std::shared_ptr<EmitterTarget> target_;
};

} // namespace data
} // namespace c7a

#endif // !C7A_DATA_BLOCK_EMITTER_HEADER

/******************************************************************************/<|MERGE_RESOLUTION|>--- conflicted
+++ resolved
@@ -37,11 +37,7 @@
     BlockEmitter(const BlockEmitter&) = delete;
     BlockEmitter(BlockEmitter&&) = default;
 
-<<<<<<< HEAD
-    BlockEmitter &operator=(BlockEmitter&& other) {
-=======
     BlockEmitter& operator = (BlockEmitter&& other) {
->>>>>>> 720e4bff
         builder_ = other.builder_;
         target_ = other.target_;
         return *this;
