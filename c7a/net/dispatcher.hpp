--- conflicted
+++ resolved
@@ -287,11 +287,7 @@
     SubDispatcher dispatcher_;
 
     //! true if dispatcher needs to stop
-<<<<<<< HEAD
     common::AtomicMovable<bool> terminate_ { false };
-=======
-    common::atomic_movable<bool> terminate_ { false };
->>>>>>> 6ec0421f
 
     //! struct for timer callbacks
     struct Timer
