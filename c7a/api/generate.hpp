/*******************************************************************************
 * c7a/api/generate.hpp
 *
 * DIANode for a generate operation. Performs the actual generate operation
 *
 * Part of Project c7a.
 *
 * Copyright (C) 2015 Alexander Noe <aleexnoe@gmail.com>
 *
 * This file has no license. Only Chuck Norris can compile it.
 ******************************************************************************/

#pragma once
#ifndef C7A_API_GENERATE_HEADER
#define C7A_API_GENERATE_HEADER

#include <c7a/api/dia.hpp>
#include <c7a/api/dop_node.hpp>
#include <c7a/common/logger.hpp>
#include <c7a/common/math.hpp>

#include <fstream>
#include <random>
#include <string>
#include <type_traits>

namespace c7a {
namespace api {

//! \addtogroup api Interface
//! \{

/*!
 * A DIANode which performs a Generate operation. Generate creates an DIA
 * according to a generator function. This function is used to generate a DIA of
 * a certain size by applying it to integers from 0 to size - 1.
 *
 * \tparam ValueType Output type of the Generate operation.
 * \tparam GenerateNode Type of the generate function.
 */
template <typename ValueType, typename GeneratorFunction>
class GenerateNode : public DOpNode<ValueType>
{
public:
    using Super = DOpNode<ValueType>;
    using Super::context_;

    /*!
     * Constructor for a GenerateNode. Sets the Context, parents, generator
     * function and file path.
     *
     * \param ctx Reference to Context, which holds references to data and network.
     * \param generator_function Generator function, which defines how each line
     * of the file is read and used for generation of a DIA.
     * \param generator_function generates elements from an index
     * \param size Number of elements in the generated DIA
     */
    GenerateNode(Context& ctx,
                 GeneratorFunction generator_function,
                 size_t size,
                 StatsNode* stats_node)
        : DOpNode<ValueType>(ctx, { }, "Generate", stats_node),
          generator_function_(generator_function),
          size_(size)
    { }

    //! Executes the generate operation. Does nothing.
    void Execute() override { }

    void PushData() override {
<<<<<<< HEAD

        size_t per_worker =
            common::IntegerDivRoundUp(size_, context_.number_worker());

        // last worker gets rest, which may be less than others
        size_t local_begin = per_worker * context_.rank();
        size_t local_end = std::min(per_worker * (context_.rank() + 1), size_);

        sLOG0 << "per_worker" << per_worker
              << "local_begin" << local_begin << "local_end" << local_end;

=======

        size_t local_begin, local_end;
        std::tie(local_begin, local_end) =
            common::CalculateLocalRange(size_, context_);

>>>>>>> 1907c82f
        for (size_t i = local_begin; i < local_end; i++) {
            for (auto func : DIANode<ValueType>::callbacks_) {
                func(generator_function_(i));
            }
        }
    }

    void Dispose() override { }

    /*!
     * Produces an 'empty' function stack, which only contains the identity
     * emitter function.  \return Empty function stack
     */
    auto ProduceStack() {
        return FunctionStack<ValueType>();
    }

    /*!
     * Returns information about the GeneratorNode as a string.
     * \return Stringified node.
     */
    std::string ToString() override {
        return "[GeneratorNode] Id: " + this->result_file_.ToString();
    }

private:
    //! The generator function which is applied to every index.
    GeneratorFunction generator_function_;
    //! Size of the output DIA.
    size_t size_;
};

template <typename GeneratorFunction>
auto Generate(Context & ctx,
              const GeneratorFunction &generator_function,
              size_t size) {

    using GeneratorResult =
              typename common::FunctionTraits<GeneratorFunction>::result_type;

    using GenerateResultNode =
              GenerateNode<GeneratorResult, GeneratorFunction>;

    static_assert(
        std::is_convertible<
            size_t,
            typename common::FunctionTraits<GeneratorFunction>::template arg<0>
            >::value,
        "GeneratorFunction needs a const unsigned long int& (aka. size_t) as input");

    StatsNode* stats_node = ctx.stats_graph().AddNode("Generate", "DOp");
    auto shared_node =
        std::make_shared<GenerateResultNode>(
            ctx, generator_function, size, stats_node);

    auto generator_stack = shared_node->ProduceStack();

    return DIARef<GeneratorResult, decltype(generator_stack)>(
        shared_node, generator_stack, { stats_node });
}

//! \}

} // namespace api
} // namespace c7a

#endif // !C7A_API_GENERATE_HEADER

/******************************************************************************/<|MERGE_RESOLUTION|>--- conflicted
+++ resolved
@@ -68,25 +68,11 @@
     void Execute() override { }
 
     void PushData() override {
-<<<<<<< HEAD
-
-        size_t per_worker =
-            common::IntegerDivRoundUp(size_, context_.number_worker());
-
-        // last worker gets rest, which may be less than others
-        size_t local_begin = per_worker * context_.rank();
-        size_t local_end = std::min(per_worker * (context_.rank() + 1), size_);
-
-        sLOG0 << "per_worker" << per_worker
-              << "local_begin" << local_begin << "local_end" << local_end;
-
-=======
 
         size_t local_begin, local_end;
         std::tie(local_begin, local_end) =
             common::CalculateLocalRange(size_, context_);
 
->>>>>>> 1907c82f
         for (size_t i = local_begin; i < local_end; i++) {
             for (auto func : DIANode<ValueType>::callbacks_) {
                 func(generator_function_(i));
