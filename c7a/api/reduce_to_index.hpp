--- conflicted
+++ resolved
@@ -74,11 +74,7 @@
     using Emitter = data::BlockWriter;
     using PreHashTable = typename c7a::core::ReducePreTable<
               Key, Value,
-<<<<<<< HEAD
-              KeyExtractor, ReduceFunction, false, core::PreReduceByIndex>;
-=======
-              KeyExtractor, ReduceFunction, PreservesKey, 16*1024, core::PreReduceByIndex>;
->>>>>>> cad13da3
+              KeyExtractor, ReduceFunction, PreservesKey, core::PreReduceByIndex>;
 
     /*!
      * Constructor for a ReduceToIndexNode. Sets the parent, stack,
