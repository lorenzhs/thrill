/*******************************************************************************
 * c7a/api/reduce_node.hpp
 *
 * DIANode for a reduce operation. Performs the actual reduce operation
 *
 * Part of Project c7a.
 *
 *
 * This file has no license. Only Chuck Norris can compile it.
 ******************************************************************************/

#pragma once
#ifndef C7A_API_REDUCE_NODE_HEADER
#define C7A_API_REDUCE_NODE_HEADER

#include <unordered_map>
#include <functional>
#include "dop_node.hpp"
#include "context.hpp"
#include "function_stack.hpp"
#include "../common/logger.hpp"
#include "../core/hash_table.hpp"

namespace c7a {

//! \addtogroup api Interface
//! \{

/*!
 * A DIANode which performs a Reduce operation. Reduce groups the elements in a DIA by their
 * key and reduces every key bucket to a single element each. The ReduceNode stores the
 * key_extractor and the reduce_function UDFs. The chainable LOps ahead of the Reduce operation
 * are stored in the Stack. The ReduceNode has the type T, which is the result type of the
 * reduce_function.
 *
 * \tparam T Output type of the Reduce operation
 * \tparam Stack Function stack, which contains the chained lambdas between the last and this DIANode.
 * \tparam KeyExtractor Type of the key_extractor function.
 * \tparam ReduceFunction Type of the reduce_function
 */
template <typename T, typename Stack, typename KeyExtractor, typename ReduceFunction>
class ReduceNode : public DOpNode<T>
{
public:
    /*!
     * Constructor for a ReduceNode. Sets the DataManager, parents, stack, key_extractor and reduce_function.
     *
     * \param ctx Reference to Context, which holds references to data and network.
     * \param parents Vector of parents. Has size 1, as a reduce node only has a single parent
     * \param stack Function stack with all lambdas between the parent and this node
     * \param key_extractor Key extractor function
     * \param reduce_function Reduce function
     */
    ReduceNode(Context& ctx,
               const DIABaseVector& parents,
               Stack& stack,
               KeyExtractor key_extractor,
               ReduceFunction reduce_function)
        : DOpNode<T>(ctx, parents),
          local_stack_(stack),
          key_extractor_(key_extractor),
          reduce_function_(reduce_function)
    { }

    /*!
     * Returns "[ReduceNode]" as a string.
     * \return "[ReduceNode]"
     */
    std::string ToString() override
    {
        // Create string
        std::string str
            = std::string("[ReduceNode] Id: ") + std::to_string(DIABase::data_id_);
        return str;
    }

    /*!
     * Actually executes the reduce operation. Uses the member functions PreOp, MainOp and PostOp.
     */
    void execute() override
    {
        PreOp();
        MainOp();
        PostOp();
    }

    /*!
     * Produces an 'empty' function stack, which only contains the identity emitter function.
     * \return Empty function stack
     */
    auto ProduceStack() {
        using reduce_t
                  = typename FunctionTraits<ReduceFunction>::result_type;

        auto id_fn = [ = ](reduce_t t, std::function<void(reduce_t)> emit_func) {
                         return emit_func(t);
                     };

        FunctionStack<> stack;
        return stack.push(id_fn);
    }

private:
    //! Local stack
    Stack local_stack_;
    //!Key extractor function
    KeyExtractor key_extractor_;
    //!Reduce function
    ReduceFunction reduce_function_;

    //! Locally hash elements of the current DIA onto buckets and reduce each bucket to a single value,
    //! afterwards send data to another worker given by the shuffle algorithm.
    void PreOp()
    {
        using reduce_arg_t = typename FunctionTraits<ReduceFunction>::template arg<0>;
        std::cout << "PreOp" << std::endl;

        data::DIAId pid = this->get_parents()[0]->get_data_id();
        // //get data from data manager
        data::BlockIterator<T> it = (this->context_).get_data_manager().template GetLocalBlocks<T>(pid);
        // //run local reduce

        //std::unordered_map<key_t, T> reduce_data;

        //TODO get number of worker by net-group or something similar
        //TODO make a static getter for this
        int number_worker = 1;

        data::BlockEmitter<T> emit = (this->context_).get_data_manager().template GetLocalEmitter<T>(this->data_id_);

        c7a::core::HashTable<KeyExtractor, ReduceFunction> reduce_data(number_worker, key_extractor_, reduce_function_, emit);

        std::vector<reduce_arg_t> elements;

        auto save_fn = [&elements](reduce_arg_t input) {
                           elements.push_back(input);
                       };
        auto lop_chain = local_stack_.push(save_fn).emit();

        // loop over input
        while (it.HasNext()) {
            lop_chain(it.Next());
        }

        for (auto item : elements) {
<<<<<<< HEAD
            key_t key = key_extractor_(item);
            auto elem = reduce_data.find(key);
            SpacingLogger(true) << item;

            // is there already an element with same key?
            if (elem != reduce_data.end()) {
                auto new_elem = reduce_function_(item, elem->second);
                reduce_data.at(key) = new_elem;
            }
            else {
                reduce_data.insert(std::make_pair(key, item));
            }
=======
            reduce_data.Insert(item);
>>>>>>> 72cea3a6
        }

        reduce_data.Flush();
    }

    //!Recieve elements from other workers.
    auto MainOp() { }

    //! Hash recieved elements onto buckets and reduce each bucket to a single value.
    void PostOp()
    {
<<<<<<< HEAD
        std::cout << "PostOp" << std::endl;
        using key_t = typename FunctionTraits<KeyExtractor>::result_type;
        std::unordered_map<key_t, T> reduce_data;

        data::BlockIterator<T> it = (this->context_).get_data_manager().template GetLocalBlocks<T>(this->data_id_);

        using key_t = typename FunctionTraits<KeyExtractor>::result_type;
        std::unordered_map<key_t, T> global_data;

        while (it.HasNext()) {
            auto item = it.Next();
            key_t key = key_extractor_(item);
            auto elem = reduce_data.find(key);
            SpacingLogger(true) << item;

            // is there already an element with same key?
            if (elem != reduce_data.end()) {
                auto new_elem = reduce_function_(item, elem->second);
                reduce_data.at(key) = new_elem;
            }
            else {
                reduce_data.insert(std::make_pair(key, item));
            }
        }

        data::BlockEmitter<T> emit = (this->context_).get_data_manager().template GetLocalEmitter<T>(DIABase::data_id_);
        for (auto it = reduce_data.begin(); it != reduce_data.end(); ++it) {
            emit(it->second);
        }
=======
//        std::cout << "PostOp" << std::endl;
//        using key_t = typename FunctionTraits<KeyExtractor>::result_type;
//        std::unordered_map<key_t, T> reduce_data;
//
//        data::BlockIterator<T> it = (this->context_).get_data_manager().template GetLocalBlocks<T>(this->data_id_);
//
//        using key_t = typename FunctionTraits<KeyExtractor>::result_type;
//        std::unordered_map<key_t, T> global_data;
//
//        while (it.HasNext()) {
//            auto item = it.Next();
//            key_t key = key_extractor_(item);
//            auto elem = reduce_data.find(key);
//
//            // is there already an element with same key?
//            if (elem != reduce_data.end()) {
//                auto new_elem = reduce_function_(item, elem->second);
//                reduce_data.at(key) = new_elem;
//            }
//            else {
//                reduce_data.insert(std::make_pair(key, item));
//            }
//        }
//
//        data::BlockEmitter<T> emit = (this->context_).get_data_manager().template GetLocalEmitter<T>(post_data_id_);
//        for (auto it = reduce_data.begin(); it != reduce_data.end(); ++it) {
//            emit(it->second);
//        }
>>>>>>> 72cea3a6
    }
};

//! \}

} // namespace c7a

#endif // !C7A_API_REDUCE_NODE_HEADER

/******************************************************************************/<|MERGE_RESOLUTION|>--- conflicted
+++ resolved
@@ -143,22 +143,7 @@
         }
 
         for (auto item : elements) {
-<<<<<<< HEAD
-            key_t key = key_extractor_(item);
-            auto elem = reduce_data.find(key);
-            SpacingLogger(true) << item;
-
-            // is there already an element with same key?
-            if (elem != reduce_data.end()) {
-                auto new_elem = reduce_function_(item, elem->second);
-                reduce_data.at(key) = new_elem;
-            }
-            else {
-                reduce_data.insert(std::make_pair(key, item));
-            }
-=======
             reduce_data.Insert(item);
->>>>>>> 72cea3a6
         }
 
         reduce_data.Flush();
@@ -170,66 +155,7 @@
     //! Hash recieved elements onto buckets and reduce each bucket to a single value.
     void PostOp()
     {
-<<<<<<< HEAD
-        std::cout << "PostOp" << std::endl;
-        using key_t = typename FunctionTraits<KeyExtractor>::result_type;
-        std::unordered_map<key_t, T> reduce_data;
-
-        data::BlockIterator<T> it = (this->context_).get_data_manager().template GetLocalBlocks<T>(this->data_id_);
-
-        using key_t = typename FunctionTraits<KeyExtractor>::result_type;
-        std::unordered_map<key_t, T> global_data;
-
-        while (it.HasNext()) {
-            auto item = it.Next();
-            key_t key = key_extractor_(item);
-            auto elem = reduce_data.find(key);
-            SpacingLogger(true) << item;
-
-            // is there already an element with same key?
-            if (elem != reduce_data.end()) {
-                auto new_elem = reduce_function_(item, elem->second);
-                reduce_data.at(key) = new_elem;
-            }
-            else {
-                reduce_data.insert(std::make_pair(key, item));
-            }
-        }
-
-        data::BlockEmitter<T> emit = (this->context_).get_data_manager().template GetLocalEmitter<T>(DIABase::data_id_);
-        for (auto it = reduce_data.begin(); it != reduce_data.end(); ++it) {
-            emit(it->second);
-        }
-=======
-//        std::cout << "PostOp" << std::endl;
-//        using key_t = typename FunctionTraits<KeyExtractor>::result_type;
-//        std::unordered_map<key_t, T> reduce_data;
-//
-//        data::BlockIterator<T> it = (this->context_).get_data_manager().template GetLocalBlocks<T>(this->data_id_);
-//
-//        using key_t = typename FunctionTraits<KeyExtractor>::result_type;
-//        std::unordered_map<key_t, T> global_data;
-//
-//        while (it.HasNext()) {
-//            auto item = it.Next();
-//            key_t key = key_extractor_(item);
-//            auto elem = reduce_data.find(key);
-//
-//            // is there already an element with same key?
-//            if (elem != reduce_data.end()) {
-//                auto new_elem = reduce_function_(item, elem->second);
-//                reduce_data.at(key) = new_elem;
-//            }
-//            else {
-//                reduce_data.insert(std::make_pair(key, item));
-//            }
-//        }
-//
-//        data::BlockEmitter<T> emit = (this->context_).get_data_manager().template GetLocalEmitter<T>(post_data_id_);
-//        for (auto it = reduce_data.begin(); it != reduce_data.end(); ++it) {
-//            emit(it->second);
-//        }
->>>>>>> 72cea3a6
+        std::cout << "TODO: PostOp, when we have communication" << std::endl;
     }
 };
 
