################################################################################
# CMakeLists.txt
#
# Root CMake build script for Thrill.
#
# Part of Project Thrill - http://project-thrill.org
#
# Copyright (C) 2015-2016 Timo Bingmann <tb@panthema.net>
#
# All rights reserved. Published under the BSD-2 license in the LICENSE file.
################################################################################

cmake_minimum_required(VERSION 2.8)

# custom cmake scripts
set(CMAKE_MODULE_PATH ${CMAKE_CURRENT_SOURCE_DIR}/misc/cmake)

# project: we only use C++
project(thrill)

# prohibit in-source builds
if("${PROJECT_SOURCE_DIR}" STREQUAL "${PROJECT_BINARY_DIR}")
  message(SEND_ERROR "In-source builds are not allowed.")
endif()

# default to Debug building for single-config generators
if(NOT CMAKE_BUILD_TYPE AND NOT CMAKE_CONFIGURATION_TYPES)
  message("Defaulting CMAKE_BUILD_TYPE to Debug")
  set(CMAKE_BUILD_TYPE "Debug" CACHE STRING "Build type")
endif()

<<<<<<< HEAD
option(CHECKERS_FULL
  "Build the full checker matrix" OFF)

option(THRILL_USE_MPI
  "Use (optional) MPI net backend." OFF)
=======
################################################################################
### Options and Switches

# BUILD_SHARED_LIBS is a standard CMake variable, but we declare it here to
# make it prominent in the GUI.
option(BUILD_SHARED_LIBS "Build shared libraries (DLLs)." OFF)

option(THRILL_BUILD_EXAMPLES "Build thrill's examples." OFF)

option(THRILL_BUILD_TESTS "Build thrill's tests and benchmarks." OFF)

# THRILL_USE_ZLIB tristate switch
set(THRILL_USE_ZLIB AUTO CACHE
  STRING "Use (optional) zlib for transparent .gz compression/decompression.")
set_property(CACHE THRILL_USE_ZLIB PROPERTY STRINGS AUTO ON OFF)

# THRILL_USE_BZIP2 tristate switch
set(THRILL_USE_BZIP2 AUTO CACHE
  STRING "Use (optional) bzip2 for transparent .bz2 compression/decompression.")
set_property(CACHE THRILL_USE_BZIP2 PROPERTY STRINGS AUTO ON OFF)

# THRILL_USE_MPI tristate switch
set(THRILL_USE_MPI AUTO CACHE STRING "Use (optional) MPI net backend.")
set_property(CACHE THRILL_USE_MPI PROPERTY STRINGS AUTO ON OFF)
>>>>>>> 7e3b186a

option(THRILL_USE_TBB
  "Use (optional) Intel TBB library if available." ON)

option(THRILL_USE_JEMALLOC
  "Use (optional) JeMalloc allocation library if available." ON)

option(THRILL_USE_GCOV
  "Compile and run tests with gcov for coverage analysis." OFF)

option(THRILL_USE_VALGRIND
  "Run tests with valgrind, reports using XML files." OFF)

option(THRILL_USE_IWYU
  "Compile with include-what-you-use (iwyu) tool." OFF)

option(THRILL_USE_LTO
  "Compile with -flto (link-time optimization)." OFF)

option(THRILL_FULL_BUILD
  "Disable large compilation units for faster development." OFF)

option(THRILL_TRY_COMPILE_HEADERS
  "Test header files for self-sufficiency: try to compile them." OFF)

# THRILL_USE_S3 tristate switch
set(THRILL_USE_S3 AUTO CACHE
  STRING "Build libs3 as library. Enabled by default if all dependencies are found.")
set_property(CACHE THRILL_USE_S3 PROPERTY STRINGS AUTO ON OFF)

option(THRILL_USE_HDFS3
  "Download and build with libhdfs3 for hdfs:// support." OFF)

################################################################################

# variables to collect compile-time definitions, include dirs, and libraries
set(THRILL_DEFINITIONS "")
set(THRILL_INCLUDE_DIRS "")
set(THRILL_LINK_LIBRARIES "")

if(NOT MSVC)
  # enable warnings
  set(CMAKE_CXX_FLAGS "${CMAKE_CXX_FLAGS} -std=c++1y -g -W -Wall -Wextra -fPIC")

  # enable more warnings
  set(CMAKE_CXX_FLAGS "${CMAKE_CXX_FLAGS} -Wpedantic")

  # enable -march=native on Release builds
  if(CMAKE_BUILD_TYPE STREQUAL "Release")
    include(CheckCXXCompilerFlag)
    check_cxx_compiler_flag(-march=native THRILL_HAS_MARCH_NATIVE)
    if(THRILL_HAS_MARCH_NATIVE)
      set(CMAKE_CXX_FLAGS_RELEASE "${CMAKE_CXX_FLAGS_RELEASE} -march=native")
    endif()
  endif()

  # remove -rdynamic from linker flags (smaller binaries which cannot be loaded
  # with dlopen() -- something no one needs)
  string(REGEX REPLACE "-rdynamic" ""
    CMAKE_SHARED_LIBRARY_LINK_C_FLAGS "${CMAKE_SHARED_LIBRARY_LINK_C_FLAGS}")
  string(REGEX REPLACE "-rdynamic" ""
    CMAKE_SHARED_LIBRARY_LINK_CXX_FLAGS "${CMAKE_SHARED_LIBRARY_LINK_CXX_FLAGS}")

  # warn on conversions
  #set(CMAKE_CXX_FLAGS "${CMAKE_CXX_FLAGS} -Wconversion -Werror")

  # enable AddressSanitizer
  #set(CMAKE_CXX_FLAGS "${CMAKE_CXX_FLAGS} -fsanitize=address")

  # enable ThreadSanitizer
  if(OFF)
    set(CMAKE_CXX_FLAGS "${CMAKE_CXX_FLAGS} -fsanitize=thread -pie -fPIC")
    set(CMAKE_CXX_FLAGS "${CMAKE_CXX_FLAGS} -DTHRILL_HAVE_THREAD_SANITIZER=1")
    set(THRILL_USE_MPI OFF)
    set(THRILL_USE_TBB OFF)
  endif()

  # enable UndefinedBehaviorSanitizer
  #set(CMAKE_CXX_FLAGS "${CMAKE_CXX_FLAGS} -fsanitize=undefined")

  # enable extra warnings on gcc
  if(CMAKE_CXX_COMPILER_ID STREQUAL "GNU")
    set(CMAKE_CXX_FLAGS "${CMAKE_CXX_FLAGS} -Wcast-qual")
    set(CMAKE_CXX_FLAGS "${CMAKE_CXX_FLAGS} -Winit-self -Wnoexcept")
    set(CMAKE_CXX_FLAGS "${CMAKE_CXX_FLAGS} -Woverloaded-virtual -Wredundant-decls")
    #set(CMAKE_CXX_FLAGS "${CMAKE_CXX_FLAGS} -Wstrict-null-sentinel -Wstrict-overflow=5")
    #set(CMAKE_CXX_FLAGS "${CMAKE_CXX_FLAGS} -Wtautological-compare")
    #set(CMAKE_CXX_FLAGS "${CMAKE_CXX_FLAGS} -fipa-pure-const -Wsuggest-attribute=const")
    #set(CMAKE_CXX_FLAGS "${CMAKE_CXX_FLAGS} -Wsign-conversion")
    #set(CMAKE_CXX_FLAGS "${CMAKE_CXX_FLAGS} -Wsign-promo")
    #set(CMAKE_CXX_FLAGS "${CMAKE_CXX_FLAGS} -Wold-style-cast")
    #set(CMAKE_CXX_FLAGS "${CMAKE_CXX_FLAGS} -Werror")
    #set(CMAKE_CXX_FLAGS "${CMAKE_CXX_FLAGS} -Wsuggest-override")
  endif()
  # enable extra warnings on clang
  if(CMAKE_CXX_COMPILER_ID STREQUAL "Clang")
    # Only enable -Wshadow in clang, gcc enables it to folded lambdas as well,
    # resulting in a lot of false positives
    set(CMAKE_CXX_FLAGS "${CMAKE_CXX_FLAGS} -Wdeprecated -Wshadow")
    #set(CMAKE_CXX_FLAGS "${CMAKE_CXX_FLAGS} -Wabstract-vbase-init")
  endif()

  # Clang < 3.6 0 (?) does not support debug output for auto return types yet.
  # try compiling a platform test for auto return types
  if(ON)
    include(CheckCXXSourceCompiles)
    set(OLD_CMAKE_REQUIRED_FLAGS "${CMAKE_REQUIRED_FLAGS}")
    set(CMAKE_REQUIRED_FLAGS "${CMAKE_CXX_FLAGS} -g")

    check_cxx_source_compiles(
      "template <typename T> struct A { auto func(int i) { return 42 + i; } };
     int main() { A<int> a; return 0; }"
      THRILL_CLANG_AUTO_RETURN_DEBUG_INFO)

    if (NOT THRILL_CLANG_AUTO_RETURN_DEBUG_INFO)
      message(STATUS "compiler does not support -g debug info with auto returns")
      string(REPLACE "-g" "" CMAKE_CXX_FLAGS ${CMAKE_CXX_FLAGS})
      string(REPLACE "-g" "" CMAKE_CXX_FLAGS_DEBUG ${CMAKE_CXX_FLAGS_DEBUG})
    endif()

    set(CMAKE_REQUIRED_FLAGS "${OLD_CMAKE_REQUIRED_FLAGS}")
  endif()
elseif(MSVC)
  # Force to always compile with W4
  if(CMAKE_CXX_FLAGS MATCHES "/W[0-4]")
    string(REGEX REPLACE "/W[0-4]" "/W4" CMAKE_CXX_FLAGS "${CMAKE_CXX_FLAGS}")
  else()
    set(CMAKE_CXX_FLAGS "${CMAKE_CXX_FLAGS} /W4")
  endif()
  # raise warnings as errors
  #set(CMAKE_CXX_FLAGS "${CMAKE_CXX_FLAGS} /WX")

  ### disable verbose warnings:
  # warning C4589: Constructor of abstract class '...' ignores initializer for
  # virtual base class '...' (false positive warnings)
  set(CMAKE_CXX_FLAGS "${CMAKE_CXX_FLAGS} /wd4589")
  # warning C4127: conditional expression is constant
  set(CMAKE_CXX_FLAGS "${CMAKE_CXX_FLAGS} /wd4127")
  # warning C4458: declaration of '...' hides class member
  set(CMAKE_CXX_FLAGS "${CMAKE_CXX_FLAGS} /wd4458")
  # warning C4459: declaration of '...' hides global declaration
  set(CMAKE_CXX_FLAGS "${CMAKE_CXX_FLAGS} /wd4459")
  # warning C4702: unreachable code
  set(CMAKE_CXX_FLAGS "${CMAKE_CXX_FLAGS} /wd4702")
  # warning C4250: ABC inherits XYZ via dominance
  set(CMAKE_CXX_FLAGS "${CMAKE_CXX_FLAGS} /wd4250")
  # warning C4503: decorated name length exceeded, name was truncated
  set(CMAKE_CXX_FLAGS "${CMAKE_CXX_FLAGS} /wd4503")
  # disable lots of warnings about "unsecure" C runtime function
  list(APPEND THRILL_DEFINITIONS "_CRT_SECURE_NO_WARNINGS")
  # disable "The POSIX name for this item is deprecated. Instead, use the ISO C
  # and C++ conformant name.", Nope. We will not.
  list(APPEND THRILL_DEFINITIONS "_CRT_NONSTDC_NO_DEPRECATE")
  # disable lots of warnings about "unsecure" STL functions
  list(APPEND THRILL_DEFINITIONS "_SCL_SECURE_NO_WARNINGS")
  # windef.h bizzarly defines min and max as macros, unless this is defined.
  list(APPEND THRILL_DEFINITIONS "NOMINMAX")
endif()

if(THRILL_USE_IWYU)
  # Generate clang compilation database
  set(CMAKE_EXPORT_COMPILE_COMMANDS ON)

  find_package(PythonInterp)
  find_program(iwyu_tool_path NAMES iwyu_tool.py)
  if (iwyu_tool_path AND PYTHONINTERP_FOUND)
    add_custom_target(iwyu
      ALL      # Remove ALL if you don't iwyu to be run by default.
      COMMAND "${PYTHON_EXECUTABLE}" "${iwyu_tool_path}" -p "${CMAKE_BINARY_DIR}"
      COMMENT "Running include-what-you-use tool"
      VERBATIM)
  endif()
endif()

if(THRILL_USE_LTO)
  # build with link-time optimization
  include(CheckCXXCompilerFlag)
  check_cxx_compiler_flag(-flto CXX_HAS_LTO_FLAG)

  if(CMAKE_BUILD_TYPE MATCHES Release AND CXX_HAS_LTO_FLAG)
    find_program(CMAKE_GCC_AR
      NAMES ${_CMAKE_TOOLCHAIN_PREFIX}gcc-ar${_CMAKE_TOOLCHAIN_SUFFIX}
      HINTS ${_CMAKE_TOOLCHAIN_LOCATION})

    find_program(CMAKE_GCC_NM
      NAMES ${_CMAKE_TOOLCHAIN_PREFIX}gcc-nm
      HINTS ${_CMAKE_TOOLCHAIN_LOCATION})

    find_program(CMAKE_GCC_RANLIB
      NAMES ${_CMAKE_TOOLCHAIN_PREFIX}gcc-ranlib
      HINTS ${_CMAKE_TOOLCHAIN_LOCATION})

    if(CMAKE_GCC_AR AND CMAKE_GCC_NM AND CMAKE_GCC_RANLIB)
      set(CMAKE_CXX_FLAGS_RELEASE "${CMAKE_CXX_FLAGS_RELEASE} -flto")
      set(CMAKE_AR "${CMAKE_GCC_AR}")
      set(CMAKE_NM "${CMAKE_GCC_NM}")
      set(CMAKE_RANLIB "${CMAKE_GCC_RANLIB}")
    else()
      message(WARNING "GCC indicates LTO support, but binutils wrappers could not be found. Disabling LTO.")
    endif()
  endif()
endif()

if(APPLE)
  # disable warnings about "ranlib: file: libthrill.a(...cpp.o) has no symbols"
  set(CMAKE_C_ARCHIVE_FINISH   "<CMAKE_RANLIB> -no_warning_for_no_symbols -c <TARGET>")
  set(CMAKE_CXX_ARCHIVE_FINISH "<CMAKE_RANLIB> -no_warning_for_no_symbols -c <TARGET>")
endif()

message(STATUS "CMAKE_CXX_FLAGS: ${CMAKE_CXX_FLAGS}")

###############################################################################

# set_join(VAR "foo" "bar" "abc") sets VAR="foo bar abc"
macro(set_join var)
  set(${var})
  foreach(v ${ARGN})
    set(${var} "${${var}} ${v}")
  endforeach()
  string(STRIP ${var} "${${var}}")
endmacro(set_join)

###############################################################################
# enable gcov coverage analysis with gcc

if(THRILL_USE_GCOV)
  # find programs
  find_program(GENHTML genhtml)
  find_program(LCOV lcov)

  if(NOT LCOV OR NOT GENHTML)
    message(SEND_ERROR "Coverage analysis requires lcov and genhtml programs.")
  endif()

  # add coverage anaylsis compile and link flags
  set(CMAKE_C_FLAGS "${CMAKE_C_FLAGS} -fprofile-arcs -ftest-coverage")
  set(CMAKE_CXX_FLAGS "${CMAKE_CXX_FLAGS} -fprofile-arcs -ftest-coverage")
  set(CMAKE_EXE_LINKER_FLAGS "${CMAKE_EXE_LINKER_FLAGS} -lgcov")

  # add cached variable containing parameters for lcov/genhtml
  set(LCOV_FLAGS "" CACHE STRING "parameters for lcov")
  set(GENHTML_FLAGS --legend --no-branch-coverage
    CACHE STRING "parameters for genhtml")

  # custom target to run before tests
  add_custom_target(lcov-reset
    COMMAND ${LCOV} -q --directory ${CMAKE_BINARY_DIR} --zerocounters
    COMMENT "Resetting code coverage counters")

  # custom lcov target to run tests
  add_custom_target(lcov-runtests
    COMMAND ${CMAKE_CTEST_COMMAND} \${ARGS} || true
    DEPENDS lcov-reset
    COMMENT "Running all unit tests")

  # get git version description
  execute_process(COMMAND git describe --tags
    WORKING_DIRECTORY ${PROJECT_SOURCE_DIR}
    OUTPUT_VARIABLE GITDESC
    OUTPUT_STRIP_TRAILING_WHITESPACE)

  # command sequence to gather, clean and generate HTML coverage report
  add_custom_target(lcov-html
    COMMAND ${LCOV} -q --directory . --capture --output-file lcov.info
    COMMAND ${LCOV} -q --remove lcov.info '/usr/*' '*/extlib/*' ${LCOV_FLAGS} --output-file lcov-clean.info
    COMMAND ${GENHTML} -q -o coverage --title "Thrill ${GITDESC}" --prefix ${PROJECT_SOURCE_DIR} ${GENHTML_FLAGS} lcov-clean.info
    DEPENDS lcov-runtests
    COMMENT "Capturing code coverage counters and create HTML coverage report"
    WORKING_DIRECTORY ${CMAKE_BINARY_DIR})

  # top-level target to run tests and generate coverage report
  add_custom_target(test-coverage
    COMMENT "Generate HTML coverage report "
    DEPENDS lcov-html)

endif(THRILL_USE_GCOV)

###############################################################################
# enable gtest framework, valgrind, and collection of results

enable_testing()
include(CTest)

### google test + mock - enable "make test" and add_test()

# this fixes compilation with static libs on MSVC
set(gtest_force_shared_crt ON CACHE BOOL "on" FORCE)
if(NOT MSVC)
  # silence some warnings
  set(GTEST_SAVE_CXX_FLAGS "${CMAKE_CXX_FLAGS}")
  set(CMAKE_CXX_FLAGS "${CMAKE_CXX_FLAGS} -Wno-missing-field-initializers -Wno-deprecated")
endif()

add_subdirectory(extlib/googletest/googletest)

if(NOT MSVC)
  set(CMAKE_CXX_FLAGS "${GTEST_SAVE_CXX_FLAGS}")
endif()

### general valgrind setting, if run with USE_VALGRIND=ON.

set(THRILL_VALGRIND_OPTS
  --leak-check=full --track-origins=yes)
#  --error-exitcode=1)
#  --suppressions=${PROJECT_SOURCE_DIR}/misc/valgrind.supp)

###############################################################################
# check some required system functions

include(CheckFunctionExists)
check_function_exists(pipe2 THRILL_HAVE_PIPE2)
if(THRILL_HAVE_PIPE2)
  list(APPEND THRILL_DEFINITIONS "THRILL_HAVE_PIPE2=1")
endif()

###############################################################################
# add cereal

list(APPEND THRILL_INCLUDE_DIRS
  "${CMAKE_CURRENT_SOURCE_DIR}/extlib/cereal/include")

###############################################################################
# add highwayhash

include_directories(SYSTEM ${CMAKE_CURRENT_SOURCE_DIR}/extlib/highwayhash)

################################################################################
### Find Required Libraries

# find pthreads

find_package(Threads REQUIRED)
list(APPEND THRILL_LINK_LIBRARIES ${CMAKE_THREAD_LIBS_INIT})

# use dl (dynamic linker library)

list(APPEND THRILL_LINK_LIBRARIES ${CMAKE_DL_LIBS})

# try to find jemalloc (optional)

if(THRILL_USE_JEMALLOC)
  find_package(JeMalloc)

  if(NOT JEMALLOC_FOUND)
    message(STATUS "jemalloc library found. No problem, it is optional,")
    message(STATUS "but consider installing it for systems with limited memory.")
  else()
    list(APPEND THRILL_DEFINITIONS "THRILL_HAVE_JEMALLOC=1")
    list(APPEND THRILL_INCLUDE_DIRS ${JEMALLOC_INCLUDE_DIRS})
    list(APPEND THRILL_LINK_LIBRARIES ${JEMALLOC_LIBRARIES})
  endif()
endif()

# use ZLIB for transparent .gz compression/decompression

if(THRILL_USE_ZLIB STREQUAL "AUTO")
  find_package(ZLIB)
  if(ZLIB_FOUND)
    message("Using zlib for transparent .gz compression/decompression.")
    set(THRILL_USE_ZLIB ON)
  else()
    message("zlib not available (optional).")
    set(THRILL_USE_ZLIB OFF)
  endif()
endif()

if(THRILL_USE_ZLIB)
  find_package(ZLIB REQUIRED)

  list(APPEND THRILL_DEFINITIONS "THRILL_HAVE_ZLIB=1")
  list(APPEND THRILL_INCLUDE_DIRS ${ZLIB_INCLUDE_DIRS})
  list(APPEND THRILL_LINK_LIBRARIES ${ZLIB_LIBRARIES})
endif()

# use BZLIB for transparent .bz2 compression/decompression

if(THRILL_USE_BZIP2 STREQUAL "AUTO")
  find_package(BZip2)
  if(BZIP2_FOUND)
    message("Using bzip2 for transparent .bz2 compression/decompression.")
    set(THRILL_USE_BZIP2 ON)
  else()
    message("bzip2 not available (optional).")
    set(THRILL_USE_BZIP2 OFF)
  endif()
endif()

if(THRILL_USE_BZIP2)
  find_package(BZip2 REQUIRED)

  list(APPEND THRILL_DEFINITIONS "THRILL_HAVE_BZIP2=1")
  list(APPEND THRILL_INCLUDE_DIRS ${BZIP2_INCLUDE_DIRS})
  list(APPEND THRILL_LINK_LIBRARIES ${BZIP2_LIBRARIES})
endif()

# try to find libS3 (optional)

if(THRILL_USE_S3 STREQUAL "AUTO")
  # test for all dependencies of libS3
  find_package(CURL)
  find_package(LibXml2)
  find_package(OpenSSL)

  if(CURL_FOUND AND LIBXML2_FOUND AND OPENSSL_FOUND)
    message("All libS3 dependencies available.")
    set(THRILL_USE_S3 ON)
  else()
    message("libS3 not built as not all dependencies available.")
    set(THRILL_USE_S3 OFF)
  endif()
endif()

if(THRILL_USE_S3)
  find_package(CURL REQUIRED)
  find_package(LibXml2 REQUIRED)
  find_package(OpenSSL REQUIRED)

  # build libS3 as cmake library
  add_subdirectory(extlib/libs3)

  # add libS3 and dependencies to thrill's dependencies
  list(APPEND THRILL_DEFINITIONS "THRILL_HAVE_LIBS3=1")
  list(APPEND THRILL_INCLUDE_DIRS
    "${CMAKE_CURRENT_SOURCE_DIR}/extlib/libs3/libs3/inc")
  list(APPEND THRILL_LINK_LIBRARIES s3)

  # saved code to detect libs3 on the system. use this once multipart upload is
  # mainstream.

  # find_package(LibS3)
  # if(NOT LibS3_FOUND)
  #   message(STATUS "libS3 not found. No problem, s3:// will not work.")
  #   list(APPEND THRILL_DEFINITIONS "THRILL_HAVE_LIBS3=0")
  # else()
  #   list(APPEND THRILL_DEFINITIONS "THRILL_HAVE_LIBS3=1")
  #   list(APPEND THRILL_INCLUDE_DIRS ${LibS3_INCLUDE_DIRS})
  #   list(APPEND THRILL_LINK_LIBRARIES ${LibS3_LIBRARIES})
  # endif()
endif()

# try to find libHDFS3 (optional)

if(THRILL_USE_HDFS3)

  include(ExternalProject)
  ExternalProject_Add(libhdfs3
    URL https://github.com/Pivotal-Data-Attic/pivotalrd-libhdfs3/archive/v2.2.31.tar.gz
    URL_MD5 7629f18ba81b638f5f47599e07eee28c
    PREFIX ${CMAKE_BINARY_DIR}/extlib/libhdfs3
    CMAKE_ARGS -DCMAKE_INSTALL_PREFIX=<INSTALL_DIR>)

  ExternalProject_Get_Property(libhdfs3 INSTALL_DIR)

  list(APPEND THRILL_DEFINITIONS "THRILL_HAVE_LIBHDFS3=1")
  list(APPEND THRILL_INCLUDE_DIRS "${INSTALL_DIR}/include")
  add_library(hdfs3 UNKNOWN IMPORTED)
  set_target_properties(hdfs3 PROPERTIES
    IMPORTED_LOCATION "${INSTALL_DIR}/lib/libhdfs3.so")
  add_dependencies(hdfs3 libhdfs3)
  list(APPEND THRILL_LINK_LIBRARIES hdfs3)

endif()

# try to find Intel TBB (optional)

if(THRILL_USE_TBB)
  find_package(TBB)
endif()

if(NOT TBB_FOUND)
  message(STATUS "Intel TBB not found. No problem, using slower replacements.")
  list(APPEND THRILL_DEFINITIONS "THRILL_HAVE_INTELTBB=0")
elseif(TBB_INTERFACE_VERSION LESS 8000)
  message(STATUS "Intel TBB ${TBB_INTERFACE_VERSION} is too old. "
    "No problem, using slower replacements.")
  list(APPEND THRILL_DEFINITIONS "THRILL_HAVE_INTELTBB=0")
else(NOT TBB_FOUND)
  list(APPEND THRILL_DEFINITIONS "THRILL_HAVE_INTELTBB=1")
  list(APPEND THRILL_INCLUDE_DIRS ${TBB_INCLUDE_DIRS})
  link_directories(${TBB_LIBRARY_DIRS})
  list(APPEND THRILL_LINK_LIBRARIES ${TBB_LIBRARIES})
endif()

# use MPI library (optional)

if(THRILL_USE_MPI STREQUAL "AUTO")
  find_package(MPI)

  if(NOT MPI_FOUND)
    message(STATUS "No MPI library found. No problem, it is optional.")
    set(THRILL_USE_MPI OFF)
  else()
    set(THRILL_USE_MPI ON)
  endif()
endif()

if(THRILL_USE_MPI)
  find_package(MPI REQUIRED)

  list(APPEND THRILL_DEFINITIONS "THRILL_HAVE_HAVE_NET_MPI=1")
  list(APPEND THRILL_INCLUDE_DIRS ${MPI_INCLUDE_PATH})
  list(APPEND THRILL_LINK_LIBRARIES ${MPI_LIBRARIES})
endif()

# build Infiniband/MPI net backend (optional)

if(EXISTS "${CMAKE_CURRENT_SOURCE_DIR}/thrill/net/ib/CMakeLists.txt")
  include("${CMAKE_CURRENT_SOURCE_DIR}/thrill/net/ib/CMakeLists.txt")
endif()

# detect Boost libraries (optional). Currently no components linked.
# uses: Spirit.Qi in tutorial

find_package(Boost 1.42.0 COMPONENTS)
if(Boost_FOUND)
  list(APPEND THRILL_INCLUDE_DIRS ${Boost_INCLUDE_DIRS})
  list(APPEND THRILL_LINK_LIBRARIES ${Boost_LIBRARIES})
endif()

################################################################################
### Build Macros

# macro for building main thrill programs with correct libraries
macro(thrill_build TARGETNAME)

  add_executable(${TARGETNAME} ${ARGN})
  target_link_libraries(${TARGETNAME} thrill)

endmacro(thrill_build)

# macro for building a single-source thrill program
macro(thrill_build_prog PROGNAME)

  string(REPLACE "/" "_" TARGETNAME "${PROGNAME}") # replace slashes

  thrill_build(${TARGETNAME} ${PROGNAME}.cpp ${ARGN})

endmacro(thrill_build_prog)

# macro for registering test programs: maybe prepend valgrind, add environment
# Usage: thrill_test_single(testname "ENV=1;ENV2=1" program args)
macro(thrill_test_single TESTNAME ENVIRON PROG)

  if(THRILL_USE_VALGRIND)
    # prepend valgrind call
    add_test(
      NAME ${TESTNAME}
      COMMAND /usr/bin/valgrind ${THRILL_VALGRIND_OPTS}
      --xml=yes --xml-file=${TESTNAME}.xml
      ./${PROG} ${ARGN})
  else()
    add_test(
      NAME ${TESTNAME}
      COMMAND ${PROG} ${ARGN})
  endif()

  # environment of test run: set default and let ENVIRON override
  set(TEST_ENVIRON
    "THRILL_NET=mock;THRILL_LOCAL=4;THRILL_WORKERS_PER_HOST=1;"
    "THRILL_LOG=;THRILL_DIE_WITH_PARENT=;THRILL_UNLINK_BINARY=;"
    "${ENVIRON}")

  set_tests_properties(${TESTNAME} PROPERTIES ENVIRONMENT "${TEST_ENVIRON}")

endmacro(thrill_test_single)

# macro for registering test programs: prepends environment variables
# Usage: thrill_test_multiple(testname program args)
macro(thrill_test_multiple TESTNAME)

  thrill_test_single("${TESTNAME}3" "THRILL_LOCAL=3" ${ARGN})
  thrill_test_single("${TESTNAME}4" "THRILL_LOCAL=4" ${ARGN})

endmacro(thrill_test_multiple)

################################################################################
### Descend into Subdirectories

# descend into library source
add_subdirectory(thrill)

if(THRILL_BUILD_TESTS)
  # descend into testsuite
  add_subdirectory(tests)

  # descend into benchmarks and examples programs
  add_subdirectory(benchmarks)
endif()

if(THRILL_BUILD_EXAMPLES)
  # descend into examples source
  add_subdirectory(examples)
endif()

# build frontends
add_subdirectory(frontends)

# build some miscellaneous helpers and programs
add_subdirectory(misc)

###############################################################################
### cmake script THRILL_TRY_COMPILE_HEADERS to compile all Thrill header files

if(THRILL_TRY_COMPILE_HEADERS)

  include(CheckCXXSourceCompiles)
  set(CMAKE_REQUIRED_FLAGS ${CMAKE_CXX_FLAGS})
  set(CMAKE_REQUIRED_INCLUDES ${CMAKE_SOURCE_DIR}
    ${CMAKE_CURRENT_SOURCE_DIR}/extlib/cereal/include)
  set(CMAKE_REQUIRED_LIBRARIES
    ${CMAKE_BINARY_DIR}/thrill/libthrill.a ${THRILL_LINK_LIBRARIES})

  file(GLOB_RECURSE header_files FOLLOW_SYMLINKS "thrill/*.hpp")
  list(SORT header_files)

  foreach(file ${header_files})
    # replace / to _ to fix warnings
    string(REPLACE "/" "_" compilename "${file}")
    string(REPLACE "." "_" compilename "${compilename}")

    check_cxx_source_compiles(
      "#include \"${file}\"
      int main() { return 0; }" IsSelfContained${compilename})

    if(NOT IsSelfContained${compilename})
      message(FATAL
        "Compilation FAILED for ${file}\n\nCompiler output:\n${OUTPUT}")
    endif()
  endforeach()

endif(THRILL_TRY_COMPILE_HEADERS)

################################################################################<|MERGE_RESOLUTION|>--- conflicted
+++ resolved
@@ -29,13 +29,9 @@
   set(CMAKE_BUILD_TYPE "Debug" CACHE STRING "Build type")
 endif()
 
-<<<<<<< HEAD
 option(CHECKERS_FULL
   "Build the full checker matrix" OFF)
 
-option(THRILL_USE_MPI
-  "Use (optional) MPI net backend." OFF)
-=======
 ################################################################################
 ### Options and Switches
 
@@ -60,7 +56,6 @@
 # THRILL_USE_MPI tristate switch
 set(THRILL_USE_MPI AUTO CACHE STRING "Use (optional) MPI net backend.")
 set_property(CACHE THRILL_USE_MPI PROPERTY STRINGS AUTO ON OFF)
->>>>>>> 7e3b186a
 
 option(THRILL_USE_TBB
   "Use (optional) Intel TBB library if available." ON)
