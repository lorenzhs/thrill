/*******************************************************************************
 * tests/core/reduce_pre_phase_test.cpp
 *
 * Part of Project Thrill - http://project-thrill.org
 *
 * Copyright (C) 2015 Matthias Stumpp <mstumpp@gmail.com>
 * Copyright (C) 2016 Timo Bingmann <tb@panthema.net>
 *
 * All rights reserved. Published under the BSD-2 license in the LICENSE file.
 ******************************************************************************/

#include <thrill/checkers/reduce.hpp>
#include <thrill/core/reduce_pre_phase.hpp>

#include <gtest/gtest.h>

#include <algorithm>
#include <functional>
#include <utility>
#include <vector>

using namespace thrill;

struct MyStruct {
    size_t key, value;

    bool operator < (const MyStruct& b) const { return key < b.key; }

    friend std::ostream& operator << (std::ostream& os, const MyStruct& c) {
        return os << '(' << c.key << ',' << c.value << ')';
    }
};

template <core::ReduceTableImpl table_impl>
struct MyReduceConfig : public core::DefaultReduceConfig {
    //! only for growing ProbingHashTable: items initially in a partition.
    static constexpr size_t                initial_items_per_partition_ = 160000;

    //! select the hash table in the reduce phase by enum
    static constexpr core::ReduceTableImpl table_impl_ = table_impl;
};

/******************************************************************************/

template <core::ReduceTableImpl table_impl>
static void TestAddMyStructByHash(Context& ctx) {
    static constexpr size_t mod_size = 601;
    static constexpr size_t test_size = mod_size * 100;

    auto key_ex = [](const MyStruct& in) {
                      return in.key % mod_size;
                  };

    auto red_fn = [](const MyStruct& in1, const MyStruct& in2) {
                      return MyStruct {
                                 in1.key, in1.value + in2.value
                      };
                  };

    checkers::ReduceManipulatorDummy manipulator;

    // collect all items
    const size_t num_partitions = 13;

    std::vector<data::File> files;
    for (size_t i = 0; i < num_partitions; ++i)
        files.emplace_back(ctx.GetFile(nullptr));

    std::vector<data::File::Writer> emitters;
    for (size_t i = 0; i < num_partitions; ++i)
        emitters.emplace_back(files[i].GetWriter());

    // process items with phase
    using Phase = core::ReducePrePhase<
              MyStruct, size_t, MyStruct,
<<<<<<< HEAD
              decltype(key_ex), decltype(red_fn), decltype(manipulator),
              /* VolatileKey */ false,
=======
              decltype(key_ex), decltype(red_fn),
              /* VolatileKey */ false, data::File::Writer,
>>>>>>> aedb7306
              MyReduceConfig<table_impl> >;

    Phase phase(ctx, 0, num_partitions, key_ex, red_fn, emitters, manipulator);

    phase.Initialize(/* limit_memory_bytes */ 1024 * 1024);

    for (size_t i = 0; i < test_size; ++i) {
        phase.Insert(MyStruct { i, i / mod_size });
    }

    phase.FlushAll();
    phase.CloseAll();

    // collect items and check result
    std::vector<MyStruct> result;

    for (size_t i = 0; i < num_partitions; ++i) {
        data::File::Reader r = files[i].GetReader(/* consume */ true);
        while (r.HasNext())
            result.emplace_back(r.Next<MyStruct>());
    }

    std::sort(result.begin(), result.end());

    ASSERT_EQ(mod_size, result.size());

    for (size_t i = 0; i < result.size(); ++i) {
        ASSERT_EQ(i, result[i].key);
        ASSERT_EQ((test_size / mod_size) * ((test_size / mod_size) - 1) / 2,
                  result[i].value);
    }
}

TEST(ReducePrePhase, BucketAddMyStructByHash) {
    api::RunLocalSameThread(
        [](Context& ctx) {
            TestAddMyStructByHash<core::ReduceTableImpl::BUCKET>(ctx);
        });
}

TEST(ReducePrePhase, OldProbingAddMyStructByHash) {
    api::RunLocalSameThread(
        [](Context& ctx) {
            TestAddMyStructByHash<core::ReduceTableImpl::OLD_PROBING>(ctx);
        });
}

TEST(ReducePrePhase, ProbingAddMyStructByHash) {
    api::RunLocalSameThread(
        [](Context& ctx) {
            TestAddMyStructByHash<core::ReduceTableImpl::PROBING>(ctx);
        });
}

/******************************************************************************/

template <core::ReduceTableImpl table_impl>
static void TestAddMyStructByIndex(Context& ctx) {
    static constexpr size_t mod_size = 601;
    static constexpr size_t test_size = mod_size * 100;

    auto key_ex = [](const MyStruct& in) {
                      return in.key % mod_size;
                  };

    auto red_fn = [](const MyStruct& in1, const MyStruct& in2) {
                      return MyStruct {
                                 in1.key, in1.value + in2.value
                      };
                  };

    checkers::ReduceManipulatorDummy manipulator;

    // collect all items
    const size_t num_partitions = 13;

    std::vector<data::File> files;
    for (size_t i = 0; i < num_partitions; ++i)
        files.emplace_back(ctx.GetFile(nullptr));

    std::vector<data::File::Writer> emitters;
    for (size_t i = 0; i < num_partitions; ++i)
        emitters.emplace_back(files[i].GetWriter());

    // process items with phase
    using Phase = core::ReducePrePhase<
              MyStruct, size_t, MyStruct,
              decltype(key_ex), decltype(red_fn), decltype(manipulator),
              /* VolatileKey */ false,
              data::File::Writer,
              MyReduceConfig<table_impl>,
              core::ReduceByIndex<size_t> >;

    Phase phase(ctx, 0,
                num_partitions,
                key_ex, red_fn, emitters, manipulator,
                typename Phase::ReduceConfig(),
                core::ReduceByIndex<size_t>(0, mod_size));

    phase.Initialize(/* limit_memory_bytes */ 1024 * 1024);

    for (size_t i = 0; i < test_size; ++i) {
        phase.Insert(MyStruct { i, i / mod_size });
    }

    phase.FlushAll();
    phase.CloseAll();

    // collect items and check result - they must be in correct order!
    std::vector<MyStruct> result;

    for (size_t i = 0; i < num_partitions; ++i) {
        data::File::Reader r = files[i].GetReader(/* consume */ true);
        while (r.HasNext())
            result.emplace_back(r.Next<MyStruct>());
    }

    ASSERT_EQ(mod_size, result.size());

    for (size_t i = 0; i < result.size(); ++i) {
        ASSERT_EQ(i, result[i].key);
        ASSERT_EQ((test_size / mod_size) * ((test_size / mod_size) - 1) / 2,
                  result[i].value);
    }
}

TEST(ReducePrePhase, BucketAddMyStructByIndex) {
    api::RunLocalSameThread(
        [](Context& ctx) {
            TestAddMyStructByIndex<core::ReduceTableImpl::BUCKET>(ctx);
        });
}

TEST(ReducePrePhase, OldProbingAddMyStructByIndex) {
    api::RunLocalSameThread(
        [](Context& ctx) {
            TestAddMyStructByIndex<core::ReduceTableImpl::OLD_PROBING>(ctx);
        });
}

TEST(ReducePrePhase, ProbingAddMyStructByIndex) {
    api::RunLocalSameThread(
        [](Context& ctx) {
            TestAddMyStructByIndex<core::ReduceTableImpl::PROBING>(ctx);
        });
}

/******************************************************************************/<|MERGE_RESOLUTION|>--- conflicted
+++ resolved
@@ -73,13 +73,8 @@
     // process items with phase
     using Phase = core::ReducePrePhase<
               MyStruct, size_t, MyStruct,
-<<<<<<< HEAD
               decltype(key_ex), decltype(red_fn), decltype(manipulator),
-              /* VolatileKey */ false,
-=======
-              decltype(key_ex), decltype(red_fn),
               /* VolatileKey */ false, data::File::Writer,
->>>>>>> aedb7306
               MyReduceConfig<table_impl> >;
 
     Phase phase(ctx, 0, num_partitions, key_ex, red_fn, emitters, manipulator);
