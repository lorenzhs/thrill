/*******************************************************************************
 * tests/core/reduce_pre_phase_test.cpp
 *
 * Part of Project Thrill - http://project-thrill.org
 *
 * Copyright (C) 2015 Matthias Stumpp <mstumpp@gmail.com>
 * Copyright (C) 2016 Timo Bingmann <tb@panthema.net>
 *
 * All rights reserved. Published under the BSD-2 license in the LICENSE file.
 ******************************************************************************/

#include <thrill/checkers/reduce.hpp>
#include <thrill/core/reduce_pre_phase.hpp>

#include <gtest/gtest.h>

#include <algorithm>
#include <functional>
#include <utility>
#include <vector>

using namespace thrill;

struct MyStruct {
    size_t key, value;

    bool operator < (const MyStruct& b) const { return key < b.key; }

    friend std ::ostream& operator << (std::ostream& os, const MyStruct& c) {
        return os << '(' << c.key << ',' << c.value << ')';
    }
};

template <core::ReduceTableImpl table_impl>
struct MyReduceConfig : public core::DefaultReduceConfig {
    //! only for growing ProbingHashTable: items initially in a partition.
    static constexpr size_t                initial_items_per_partition_ = 160000;

    //! select the hash table in the reduce phase by enum
    static constexpr core::ReduceTableImpl table_impl_ = table_impl;
};

/******************************************************************************/

template <core::ReduceTableImpl table_impl>
static void TestAddMyStructByHash(Context& ctx) {
    static constexpr size_t mod_size = 601;
    static constexpr size_t test_size = mod_size * 100;

    auto key_ex = [](const MyStruct& in) {
                      return in.key % mod_size;
                  };

    auto red_fn = [](const MyStruct& in1, const MyStruct& in2) {
                      return MyStruct {
                                 in1.key, in1.value + in2.value
                      };
                  };

    checkers::ReduceManipulatorDummy manipulator;

    // collect all items
    const size_t num_partitions = 13;

    std::vector<data::File> files;
    for (size_t i = 0; i < num_partitions; ++i)
        files.emplace_back(ctx.GetFile(nullptr));

    std::vector<data::File::Writer> emitters;
    for (size_t i = 0; i < num_partitions; ++i)
        emitters.emplace_back(files[i].GetWriter());

    // process items with phase
    using Phase = core::ReducePrePhase<
<<<<<<< HEAD
              MyStruct, size_t, MyStruct,
              decltype(key_ex), decltype(red_fn), decltype(manipulator),
              /* VolatileKey */ false, data::File::Writer,
              MyReduceConfig<table_impl> >;
=======
        MyStruct, size_t, MyStruct,
        decltype(key_ex), decltype(red_fn),
        /* VolatileKey */ false, data::File::Writer,
        MyReduceConfig<table_impl> >;
>>>>>>> b11854ef

    Phase phase(ctx, 0, num_partitions, key_ex, red_fn, emitters, manipulator);

    phase.Initialize(/* limit_memory_bytes */ 1024 * 1024);

    for (size_t i = 0; i < test_size; ++i) {
        phase.Insert(MyStruct { i, i / mod_size });
    }

    phase.FlushAll();
    phase.CloseAll();

    // collect items and check result
    std::vector<MyStruct> result;

    for (size_t i = 0; i < num_partitions; ++i) {
        data::File::Reader r = files[i].GetReader(/* consume */ true);
        while (r.HasNext())
            result.emplace_back(r.Next<MyStruct>());
    }

    std::sort(result.begin(), result.end());

    ASSERT_EQ(mod_size, result.size());

    for (size_t i = 0; i < result.size(); ++i) {
        ASSERT_EQ(i, result[i].key);
        ASSERT_EQ((test_size / mod_size) * ((test_size / mod_size) - 1) / 2,
                  result[i].value);
    }
}

TEST(ReducePrePhase, BucketAddMyStructByHash) {
    api::RunLocalSameThread(
        [](Context& ctx) {
            TestAddMyStructByHash<core::ReduceTableImpl::BUCKET>(ctx);
        });
}

TEST(ReducePrePhase, OldProbingAddMyStructByHash) {
    api::RunLocalSameThread(
        [](Context& ctx) {
            TestAddMyStructByHash<core::ReduceTableImpl::OLD_PROBING>(ctx);
        });
}

TEST(ReducePrePhase, ProbingAddMyStructByHash) {
    api::RunLocalSameThread(
        [](Context& ctx) {
            TestAddMyStructByHash<core::ReduceTableImpl::PROBING>(ctx);
        });
}

/******************************************************************************/

template <core::ReduceTableImpl table_impl>
static void TestAddMyStructByIndex(Context& ctx) {
    static constexpr size_t mod_size = 601;
    static constexpr size_t test_size = mod_size * 100;

    auto key_ex = [](const MyStruct& in) {
                      return in.key % mod_size;
                  };

    auto red_fn = [](const MyStruct& in1, const MyStruct& in2) {
                      return MyStruct {
                                 in1.key, in1.value + in2.value
                      };
                  };

    checkers::ReduceManipulatorDummy manipulator;

    // collect all items
    const size_t num_partitions = 13;

    std::vector<data::File> files;
    for (size_t i = 0; i < num_partitions; ++i)
        files.emplace_back(ctx.GetFile(nullptr));

    std::vector<data::File::Writer> emitters;
    for (size_t i = 0; i < num_partitions; ++i)
        emitters.emplace_back(files[i].GetWriter());

    // process items with phase
    using Phase = core::ReducePrePhase<
<<<<<<< HEAD
              MyStruct, size_t, MyStruct,
              decltype(key_ex), decltype(red_fn), decltype(manipulator),
              /* VolatileKey */ false,
              data::File::Writer,
              MyReduceConfig<table_impl>,
              core::ReduceByIndex<size_t> >;
=======
        MyStruct, size_t, MyStruct,
        decltype(key_ex), decltype(red_fn),
        /* VolatileKey */ false,
        data::File::Writer,
        MyReduceConfig<table_impl>,
        core::ReduceByIndex<size_t> >;
>>>>>>> b11854ef

    Phase phase(ctx, 0,
                num_partitions,
                key_ex, red_fn, emitters, manipulator,
                typename Phase::ReduceConfig(),
                core::ReduceByIndex<size_t>(0, mod_size));

    phase.Initialize(/* limit_memory_bytes */ 1024 * 1024);

    for (size_t i = 0; i < test_size; ++i) {
        phase.Insert(MyStruct { i, i / mod_size });
    }

    phase.FlushAll();
    phase.CloseAll();

    // collect items and check result - they must be in correct order!
    std::vector<MyStruct> result;

    for (size_t i = 0; i < num_partitions; ++i) {
        data::File::Reader r = files[i].GetReader(/* consume */ true);
        while (r.HasNext())
            result.emplace_back(r.Next<MyStruct>());
    }

    ASSERT_EQ(mod_size, result.size());

    for (size_t i = 0; i < result.size(); ++i) {
        ASSERT_EQ(i, result[i].key);
        ASSERT_EQ((test_size / mod_size) * ((test_size / mod_size) - 1) / 2,
                  result[i].value);
    }
}

TEST(ReducePrePhase, BucketAddMyStructByIndex) {
    api::RunLocalSameThread(
        [](Context& ctx) {
            TestAddMyStructByIndex<core::ReduceTableImpl::BUCKET>(ctx);
        });
}

TEST(ReducePrePhase, OldProbingAddMyStructByIndex) {
    api::RunLocalSameThread(
        [](Context& ctx) {
            TestAddMyStructByIndex<core::ReduceTableImpl::OLD_PROBING>(ctx);
        });
}

TEST(ReducePrePhase, ProbingAddMyStructByIndex) {
    api::RunLocalSameThread(
        [](Context& ctx) {
            TestAddMyStructByIndex<core::ReduceTableImpl::PROBING>(ctx);
        });
}

/******************************************************************************/<|MERGE_RESOLUTION|>--- conflicted
+++ resolved
@@ -72,17 +72,10 @@
 
     // process items with phase
     using Phase = core::ReducePrePhase<
-<<<<<<< HEAD
-              MyStruct, size_t, MyStruct,
-              decltype(key_ex), decltype(red_fn), decltype(manipulator),
-              /* VolatileKey */ false, data::File::Writer,
-              MyReduceConfig<table_impl> >;
-=======
         MyStruct, size_t, MyStruct,
-        decltype(key_ex), decltype(red_fn),
+        decltype(key_ex), decltype(red_fn), decltype(manipulator),
         /* VolatileKey */ false, data::File::Writer,
         MyReduceConfig<table_impl> >;
->>>>>>> b11854ef
 
     Phase phase(ctx, 0, num_partitions, key_ex, red_fn, emitters, manipulator);
 
@@ -168,21 +161,12 @@
 
     // process items with phase
     using Phase = core::ReducePrePhase<
-<<<<<<< HEAD
-              MyStruct, size_t, MyStruct,
-              decltype(key_ex), decltype(red_fn), decltype(manipulator),
-              /* VolatileKey */ false,
-              data::File::Writer,
-              MyReduceConfig<table_impl>,
-              core::ReduceByIndex<size_t> >;
-=======
         MyStruct, size_t, MyStruct,
-        decltype(key_ex), decltype(red_fn),
+        decltype(key_ex), decltype(red_fn), decltype(manipulator),
         /* VolatileKey */ false,
         data::File::Writer,
         MyReduceConfig<table_impl>,
         core::ReduceByIndex<size_t> >;
->>>>>>> b11854ef
 
     Phase phase(ctx, 0,
                 num_partitions,
