/*******************************************************************************
 * tests/core/reduce_post_phase_test.cpp
 *
 * Part of Project Thrill - http://project-thrill.org
 *
 * Copyright (C) 2016 Timo Bingmann <tb@panthema.net>
 * Copyright (C) 2017 Tim Zeitz <dev.tim.zeitz@gmail.com>
 *
 * All rights reserved. Published under the BSD-2 license in the LICENSE file.
 ******************************************************************************/

#include <thrill/checkers/reduce.hpp>
#include <thrill/core/reduce_by_hash_post_phase.hpp>
#include <thrill/core/reduce_by_index_post_phase.hpp>

#include <gtest/gtest.h>

#include <algorithm>
#include <functional>
#include <utility>
#include <vector>

using namespace thrill;

struct MyStruct {
    size_t key, value;

    bool operator < (const MyStruct& b) const { return key < b.key; }

    friend std ::ostream& operator << (std::ostream& os, const MyStruct& c) {
        return os << '(' << c.key << ',' << c.value << ')';
    }
};

/******************************************************************************/

template <core::ReduceTableImpl table_impl>
static void TestAddMyStructByHash(Context& ctx) {
    static constexpr bool debug = false;
    static constexpr size_t mod_size = 601;
    static constexpr size_t test_size = mod_size * 100;
    static constexpr size_t val_size = test_size / mod_size;

    auto key_ex = [](const MyStruct& in) {
                      return in.key % mod_size;
                  };

    auto red_fn = [](const MyStruct& in1, const MyStruct& in2) {
                      return MyStruct {
                                 in1.key, in1.value + in2.value
                      };
                  };

    // collect all items
    std::vector<MyStruct> result;

    auto emit_fn = [&result](const MyStruct& in) {
                       result.emplace_back(in);
                   };

    checkers::ReduceManipulatorDummy manipulator;

    using Phase = core::ReduceByHashPostPhase<
<<<<<<< HEAD
              MyStruct, size_t, MyStruct,
              decltype(key_ex), decltype(red_fn), decltype(emit_fn),
              decltype(manipulator), /* VolatileKey */ false,
              core::DefaultReduceConfigSelect<table_impl> >;
=======
        MyStruct, size_t, MyStruct,
        decltype(key_ex), decltype(red_fn), decltype(emit_fn),
        /* VolatileKey */ false,
        core::DefaultReduceConfigSelect<table_impl> >;
>>>>>>> b11854ef

    Phase phase(ctx, 0, key_ex, red_fn, emit_fn, manipulator);
    phase.Initialize(/* limit_memory_bytes */ 64 * 1024);

    for (size_t i = 0; i < test_size; ++i) {
        phase.Insert(MyStruct { i, i / mod_size });
    }

    phase.PushData(/* consume */ true);

    // check result
    std::sort(result.begin(), result.end());

    ASSERT_EQ(mod_size, result.size());

    for (size_t i = 0; i < result.size(); ++i) {
        LOG << "result[" << i << "] = " << result[i] << " =? "
            << val_size * (val_size - 1) / 2;
    }

    for (size_t i = 0; i < result.size(); ++i) {
        LOG << "result[" << i << "] = " << result[i] << " =? "
            << val_size * (val_size - 1) / 2;
        ASSERT_EQ(i, result[i].key);
        ASSERT_EQ(val_size * (val_size - 1) / 2, result[i].value);
    }
}

TEST(ReduceHashPhase, BucketAddMyStructByHash) {
    api::RunLocalSameThread(
        [](Context& ctx) {
            TestAddMyStructByHash<core::ReduceTableImpl::BUCKET>(ctx);
        });
}

TEST(ReduceHashPhase, OldProbingAddMyStructByHash) {
    api::RunLocalSameThread(
        [](Context& ctx) {
            TestAddMyStructByHash<core::ReduceTableImpl::OLD_PROBING>(ctx);
        });
}

TEST(ReduceHashPhase, ProbingAddMyStructByHash) {
    api::RunLocalSameThread(
        [](Context& ctx) {
            TestAddMyStructByHash<core::ReduceTableImpl::PROBING>(ctx);
        });
}

/******************************************************************************/

TEST(ReduceHashPhase, PostReduceByIndex) {
    static constexpr bool debug = false;

    using IndexMap = core::ReduceByIndex<size_t>;

    IndexMap imap(0, 601);
    size_t num_partitions = 32;
    size_t num_buckets = 256;
    size_t num_buckets_per_partition = num_buckets / num_partitions;

    for (size_t key = 0; key < 601; ++key) {
        typename IndexMap::Result b
            = imap(key,
                   num_partitions, num_buckets_per_partition, num_buckets);

        sLOG << "imap" << key << "->"
             << "part" << b.partition_id
             << "global" << b.global_index
             << "local" << b.local_index(num_buckets_per_partition);

        die_unless(b.partition_id < num_partitions);
        die_unless(b.global_index < num_buckets);

        size_t inv = imap.inverse(b.global_index, num_buckets);

        sLOG << "inv" << b.global_index << "->" << inv;
        die_unless(inv <= key);
    }
}

/******************************************************************************/

template <core::ReduceTableImpl table_impl>
static void TestAddMyStructByIndex(Context& ctx) {
    static constexpr bool debug = false;
    static constexpr size_t mod_size = 601;
    static constexpr size_t test_size = mod_size * 100;
    static constexpr size_t val_size = test_size / mod_size;

    auto key_ex = [](const MyStruct& in) {
                      return in.key % mod_size;
                  };

    auto red_fn = [](const MyStruct& in1, const MyStruct& in2) {
                      return MyStruct {
                                 in1.key, in1.value + in2.value
                      };
                  };

    // collect all items
    std::vector<MyStruct> result;

    auto emit_fn = [&result](const MyStruct& in) {
                       result.emplace_back(in);
                   };

    using Phase = core::ReduceByIndexPostPhase<
<<<<<<< HEAD
              MyStruct, size_t, MyStruct,
              decltype(key_ex), decltype(red_fn), decltype(emit_fn),
              false, core::DefaultReduceConfigSelect<table_impl> >;
=======
        MyStruct, size_t, MyStruct,
        decltype(key_ex), decltype(red_fn), decltype(emit_fn), false,
        core::DefaultReduceConfigSelect<table_impl> >;
>>>>>>> b11854ef

    Phase phase(ctx, 0, key_ex, red_fn, emit_fn,
                typename Phase::ReduceConfig(),
                /* neutral_element */ MyStruct { 0, 0 });
    phase.SetRange(common::Range(0, mod_size));
    phase.Initialize(/* limit_memory_bytes */ 64 * 1024);

    for (size_t i = 0; i < test_size; ++i) {
        phase.Insert(MyStruct { i, i / mod_size });
    }

    phase.PushData(/* consume */ true);

    // check result
    ASSERT_EQ(mod_size, result.size());

    for (size_t i = 0; i < result.size(); ++i) {
        LOG << "result[" << i << "] = " << result[i] << " =? "
            << val_size * (val_size - 1) / 2;
    }

    for (size_t i = 0; i < result.size(); ++i) {
        LOG << "result[" << i << "] = " << result[i] << " =? "
            << val_size * (val_size - 1) / 2;
        ASSERT_EQ(i, result[i].key);
        ASSERT_EQ(val_size * (val_size - 1) / 2, result[i].value);
    }
}

TEST(ReduceHashPhase, BucketAddMyStructByIndex) {
    api::RunLocalSameThread(
        [](Context& ctx) {
            TestAddMyStructByIndex<core::ReduceTableImpl::BUCKET>(ctx);
        });
}

TEST(ReduceHashPhase, OldProbingAddMyStructByIndex) {
    api::RunLocalSameThread(
        [](Context& ctx) {
            TestAddMyStructByIndex<core::ReduceTableImpl::OLD_PROBING>(ctx);
        });
}

TEST(ReduceHashPhase, ProbingAddMyStructByIndex) {
    api::RunLocalSameThread(
        [](Context& ctx) {
            TestAddMyStructByIndex<core::ReduceTableImpl::PROBING>(ctx);
        });
}

/******************************************************************************/

template <core::ReduceTableImpl table_impl>
static void TestAddMyStructByIndexWithHoles(Context& ctx) {
    static constexpr bool debug = false;
    static constexpr size_t mod_size = 600;
    static constexpr size_t test_size = mod_size * 100;
    static constexpr size_t val_size = test_size / mod_size;

    auto key_ex = [](const MyStruct& in) {
                      return (in.key * 2) % mod_size;
                  };

    auto red_fn = [](const MyStruct& in1, const MyStruct& in2) {
                      return MyStruct {
                                 in1.key, in1.value + in2.value
                      };
                  };

    // collect all items
    std::vector<MyStruct> result;

    auto emit_fn = [&result](const MyStruct& in) {
                       result.emplace_back(in);
                   };

    using Phase = core::ReduceByIndexPostPhase<
<<<<<<< HEAD
              MyStruct, size_t, MyStruct,
              decltype(key_ex), decltype(red_fn), decltype(emit_fn),
              false, core::DefaultReduceConfigSelect<table_impl> >;
=======
        MyStruct, size_t, MyStruct,
        decltype(key_ex), decltype(red_fn), decltype(emit_fn), false,
        core::DefaultReduceConfigSelect<table_impl> >;
>>>>>>> b11854ef

    Phase phase(ctx, 0, key_ex, red_fn, emit_fn,
                typename Phase::ReduceConfig(),
                /* neutral_element */ MyStruct { 0, 0 });
    phase.SetRange(common::Range(0, mod_size));
    phase.Initialize(/* limit_memory_bytes */ 64 * 1024);

    for (size_t i = 0; i < test_size; ++i) {
        phase.Insert(MyStruct { i, i / mod_size });
    }

    phase.PushData(/* consume */ true);

    // check result
    ASSERT_EQ(mod_size, result.size());

    for (size_t i = 0; i < result.size(); ++i) {
        size_t correct = i % 2 == 0 ? val_size * (val_size - 1) : 0;

        LOG << "result[" << i << "] = " << result[i] << " =? " << correct;
    }

    for (size_t i = 0; i < result.size(); ++i) {
        size_t correct = i % 2 == 0 ? val_size * (val_size - 1) : 0;

        LOG << "result[" << i << "] = " << result[i] << " =? " << correct;

        ASSERT_EQ(i % 2 == 0 ? i / 2 : 0, result[i].key);
        ASSERT_EQ(correct, result[i].value);
    }
}

TEST(ReduceHashPhase, BucketAddMyStructByIndexWithHoles) {
    api::RunLocalSameThread(
        [](Context& ctx) {
            TestAddMyStructByIndexWithHoles<core::ReduceTableImpl::BUCKET>(ctx);
        });
}

TEST(ReduceHashPhase, OldProbingAddMyStructByIndexWithHoles) {
    api::RunLocalSameThread(
        [](Context& ctx) {
            TestAddMyStructByIndexWithHoles<core::ReduceTableImpl::OLD_PROBING>(ctx);
        });
}

TEST(ReduceHashPhase, ProbingAddMyStructByIndexWithHoles) {
    api::RunLocalSameThread(
        [](Context& ctx) {
            TestAddMyStructByIndexWithHoles<core::ReduceTableImpl::PROBING>(ctx);
        });
}

/******************************************************************************/<|MERGE_RESOLUTION|>--- conflicted
+++ resolved
@@ -61,17 +61,10 @@
     checkers::ReduceManipulatorDummy manipulator;
 
     using Phase = core::ReduceByHashPostPhase<
-<<<<<<< HEAD
-              MyStruct, size_t, MyStruct,
-              decltype(key_ex), decltype(red_fn), decltype(emit_fn),
-              decltype(manipulator), /* VolatileKey */ false,
-              core::DefaultReduceConfigSelect<table_impl> >;
-=======
         MyStruct, size_t, MyStruct,
         decltype(key_ex), decltype(red_fn), decltype(emit_fn),
-        /* VolatileKey */ false,
+        decltype(manipulator), /* VolatileKey */ false,
         core::DefaultReduceConfigSelect<table_impl> >;
->>>>>>> b11854ef
 
     Phase phase(ctx, 0, key_ex, red_fn, emit_fn, manipulator);
     phase.Initialize(/* limit_memory_bytes */ 64 * 1024);
@@ -180,15 +173,9 @@
                    };
 
     using Phase = core::ReduceByIndexPostPhase<
-<<<<<<< HEAD
-              MyStruct, size_t, MyStruct,
-              decltype(key_ex), decltype(red_fn), decltype(emit_fn),
-              false, core::DefaultReduceConfigSelect<table_impl> >;
-=======
         MyStruct, size_t, MyStruct,
         decltype(key_ex), decltype(red_fn), decltype(emit_fn), false,
         core::DefaultReduceConfigSelect<table_impl> >;
->>>>>>> b11854ef
 
     Phase phase(ctx, 0, key_ex, red_fn, emit_fn,
                 typename Phase::ReduceConfig(),
@@ -266,15 +253,9 @@
                    };
 
     using Phase = core::ReduceByIndexPostPhase<
-<<<<<<< HEAD
-              MyStruct, size_t, MyStruct,
-              decltype(key_ex), decltype(red_fn), decltype(emit_fn),
-              false, core::DefaultReduceConfigSelect<table_impl> >;
-=======
         MyStruct, size_t, MyStruct,
         decltype(key_ex), decltype(red_fn), decltype(emit_fn), false,
         core::DefaultReduceConfigSelect<table_impl> >;
->>>>>>> b11854ef
 
     Phase phase(ctx, 0, key_ex, red_fn, emit_fn,
                 typename Phase::ReduceConfig(),
