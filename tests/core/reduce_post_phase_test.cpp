--- conflicted
+++ resolved
@@ -62,11 +62,7 @@
     using Phase = core::ReduceByHashPostPhase<
               MyStruct, size_t, MyStruct,
               decltype(key_ex), decltype(red_fn), decltype(emit_fn),
-<<<<<<< HEAD
-              decltype(manipulator), false,
-=======
-              /* VolatileKey */ false,
->>>>>>> 79ca2a8f
+              decltype(manipulator), /* VolatileKey */ false,
               core::DefaultReduceConfigSelect<table_impl> >;
 
     Phase phase(ctx, 0, key_ex, red_fn, emit_fn, manipulator);
