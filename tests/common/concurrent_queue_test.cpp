/*******************************************************************************
 * tests/common/concurrent_queue_test.cpp
 *
 * Part of Project Thrill - http://project-thrill.org
 *
 * Copyright (C) 2015 Timo Bingmann <tb@panthema.net>
 *
 * All rights reserved. Published under the BSD-2 license in the LICENSE file.
 ******************************************************************************/

#include <gtest/gtest.h>
#include <thrill/common/concurrent_queue.hpp>
#include <tlx/thread_pool.hpp>

#include <atomic>
#include <memory>

using namespace thrill::common;

TEST(ConcurrentQueue, ParallelPushPopAscIntegerAndCalculateTotalSum) {
    tlx::ThreadPool pool(8);

    ConcurrentQueue<size_t, std::allocator<size_t> > queue;
    std::atomic<size_t> count(0);
    std::atomic<size_t> total_sum(0);

    static constexpr size_t num_threads = 4;
    static constexpr size_t num_pushes = 10000;

    // have threads push items

    for (size_t i = 0; i != num_threads; ++i) {
        pool.enqueue([&queue]() {
<<<<<<< HEAD
                         for (size_t j = 0; j != num_pushes; ++j) {
                             queue.enqueue(j);
=======
                         for (size_t i = 0; i != num_pushes; ++i) {
                             queue.push(i);
>>>>>>> aedb7306
                         }
                     });
    }

    // have threads try to pop items.

    for (size_t i = 0; i != num_threads; ++i) {
        pool.enqueue([&]() {
                         while (count != num_threads * num_pushes) {
                             size_t item;
                             while (queue.try_pop(item)) {
                                 total_sum += item;
                                 ++count;
                             }
                         }
                     });
    }

    pool.loop_until_empty();

    ASSERT_TRUE(queue.empty());
    ASSERT_EQ(count, num_threads * num_pushes);
    // check total sum, no item gets lost?
    ASSERT_EQ(total_sum, num_threads * num_pushes * (num_pushes - 1) / 2);
}

/******************************************************************************/<|MERGE_RESOLUTION|>--- conflicted
+++ resolved
@@ -31,13 +31,8 @@
 
     for (size_t i = 0; i != num_threads; ++i) {
         pool.enqueue([&queue]() {
-<<<<<<< HEAD
-                         for (size_t j = 0; j != num_pushes; ++j) {
-                             queue.enqueue(j);
-=======
                          for (size_t i = 0; i != num_pushes; ++i) {
                              queue.push(i);
->>>>>>> aedb7306
                          }
                      });
     }
