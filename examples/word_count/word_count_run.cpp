/*******************************************************************************
 * examples/word_count/word_count_run.cpp
 *
 * Part of Project Thrill - http://project-thrill.org
 *
 * Copyright (C) 2015 Alexander Noe <aleexnoe@gmail.com>
 * Copyright (C) 2016 Timo Bingmann <tb@panthema.net>
 *
 * All rights reserved. Published under the BSD-2 license in the LICENSE file.
 ******************************************************************************/

#include <examples/word_count/random_text_writer.hpp>
#include <examples/word_count/word_count.hpp>

#include <thrill/api/cache.hpp>
#include <thrill/api/generate.hpp>
#include <thrill/api/read_lines.hpp>
#include <thrill/api/size.hpp>
#include <thrill/api/write_lines.hpp>
#include <thrill/common/cmdline_parser.hpp>
#include <thrill/common/logger.hpp>
#include <thrill/common/stats_timer.hpp>
#include <thrill/common/string.hpp>

#include <algorithm>
#include <random>
#include <string>
#include <utility>
#include <vector>

using namespace thrill;               // NOLINT
using namespace examples::word_count; // NOLINT

/******************************************************************************/
// Run methods

static void RunWordCount(
    api::Context& ctx,
    const std::vector<std::string>& input_filelist, const std::string& output) {
    ctx.enable_consume();

    common::StatsTimerStart timer;

    auto lines = ReadLines(ctx, input_filelist);

    auto word_pairs = WordCount(lines);

    if (output.size()) {
        word_pairs
        .Map([](const WordCountPair& wc) {
                 return wc.first + ": " + std::to_string(wc.second);
             })
        .WriteLines(output);
    }
    else {
<<<<<<< HEAD
        word_pairs.Size();
=======
        word_pairs.Execute();
        ctx.net.Barrier();
        if (ctx.my_rank() == 0) {
            auto traffic = ctx.net_manager().Traffic();
            LOG1 << "RESULT"
                 << " benchmark=wordcount"
                 << " time=" << timer.Milliseconds()
                 << " files=" << input_filelist.size()
                 << " traffic=" << traffic.first + traffic.second
                 << " machines=" << ctx.num_hosts();
        }
>>>>>>> 36aae5e6
    }
}

static void RunHashWordCount(
    api::Context& ctx,
    const std::vector<std::string>& input_filelist, const std::string& output) {
    ctx.enable_consume();

    common::StatsTimerStart timer;

    auto lines = ReadLines(ctx, input_filelist);

    auto word_pairs = HashWordCountExample(lines);

    if (output.size()) {
        word_pairs
        .Map([](const WordCountPair& wc) {
                 return wc.first + ": " + std::to_string(wc.second);
             })
        .WriteLines(output);
    }
    else {
        word_pairs.Execute();
        ctx.net.Barrier();
        if (ctx.my_rank() == 0) {
            auto traffic = ctx.net_manager().Traffic();
            LOG1 << "RESULT"
                 << " benchmark=wordcount_hash"
                 << " time=" << timer.Milliseconds()
                 << " files=" << input_filelist.size()
                 << " traffic= " << traffic.first + traffic.second
                 << " machines=" << ctx.num_hosts();
        }
    }
}

/******************************************************************************/
// Run methods with generated input, duplicate some code since it makes the
// example easier to understand.

static void RunWordCountGenerated(
    api::Context& ctx, size_t num_words, const std::string& output) {
    ctx.enable_consume();

    std::default_random_engine rng(std::random_device { } ());

    auto lines = Generate(
        ctx, num_words / 10,
        [&](size_t /* index */) {
            return RandomTextWriterGenerate(10, rng);
        });

    auto word_pairs = WordCount(lines);

    if (output.size()) {
        word_pairs
        .Map([](const WordCountPair& wc) {
                 return wc.first + ": " + std::to_string(wc.second);
             })
        .WriteLines(output);
    }
    else {
        word_pairs.Execute();
    }
}

static void RunHashWordCountGenerated(
    api::Context& ctx, size_t num_words, const std::string& output) {
    ctx.enable_consume();

    std::default_random_engine rng(std::random_device { } ());

    auto lines = Generate(
        ctx, num_words / 10,
        [&](size_t /* index */) {
            return RandomTextWriterGenerate(10, rng);
        });

    auto word_pairs = HashWordCountExample(lines);

    if (output.size()) {
        word_pairs
        .Map([](const WordCountPair& wc) {
                 return wc.first + ": " + std::to_string(wc.second);
             })
        .WriteLines(output);
    }
    else {
        word_pairs.Execute();
    }
}

/******************************************************************************/

int main(int argc, char* argv[]) {

    common::CmdlineParser clp;

    std::string output;
    clp.AddString('o', "output", output,
                  "output file pattern");

    std::vector<std::string> input;
    clp.AddParamStringlist("input", input,
                           "input file pattern(s)");

    bool generate = false;
    clp.AddFlag('g', "generate", generate,
                "generate random words, first file pattern "
                "specifies approximately how many.");

    bool hash_words = false;
    clp.AddFlag('H', "hash_words", hash_words,
                "explicitly calculate hash values for words "
                "to accelerate reduction.");

    if (!clp.Process(argc, argv)) {
        return -1;
    }

    clp.PrintResult();

    return api::Run(
        [&](api::Context& ctx) {
            if (generate) {
                size_t num_words;
                if (!common::from_str<size_t>(input[0], num_words))
                    die("For generated word data, set input to the number of words.");

                if (hash_words)
                    RunHashWordCountGenerated(ctx, num_words, output);
                else
                    RunWordCountGenerated(ctx, num_words, output);
            }
            else {
                if (hash_words)
                    RunHashWordCount(ctx, input, output);
                else
                    RunWordCount(ctx, input, output);
            }
        });
}

/******************************************************************************/<|MERGE_RESOLUTION|>--- conflicted
+++ resolved
@@ -53,9 +53,6 @@
         .WriteLines(output);
     }
     else {
-<<<<<<< HEAD
-        word_pairs.Size();
-=======
         word_pairs.Execute();
         ctx.net.Barrier();
         if (ctx.my_rank() == 0) {
@@ -67,7 +64,6 @@
                  << " traffic=" << traffic.first + traffic.second
                  << " machines=" << ctx.num_hosts();
         }
->>>>>>> 36aae5e6
     }
 }
 
