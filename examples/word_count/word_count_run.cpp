/*******************************************************************************
 * examples/word_count/word_count_run.cpp
 *
 * Part of Project Thrill - http://project-thrill.org
 *
 * Copyright (C) 2015 Alexander Noe <aleexnoe@gmail.com>
 * Copyright (C) 2016 Timo Bingmann <tb@panthema.net>
 *
 * All rights reserved. Published under the BSD-2 license in the LICENSE file.
 ******************************************************************************/

#include <examples/word_count/random_text_writer.hpp>
#include <examples/word_count/word_count.hpp>

#include <thrill/api/generate.hpp>
#include <thrill/api/read_lines.hpp>
#include <thrill/api/size.hpp>
#include <thrill/api/write_lines.hpp>
#include <thrill/common/cmdline_parser.hpp>
#include <thrill/common/logger.hpp>
#include <thrill/common/string.hpp>

#include <algorithm>
#include <random>
#include <string>
#include <utility>
#include <vector>

using namespace thrill;               // NOLINT
using namespace examples::word_count; // NOLINT

/******************************************************************************/
// Run methods

static void RunWordCount(
    api::Context& ctx,
    const std::vector<std::string>& input_filelist, const std::string& output) {
    ctx.enable_consume();

    auto lines = ReadLines(ctx, input_filelist);

    auto word_pairs = WordCount(lines);

    if (output.size()) {
        word_pairs
        .Map([](const WordCountPair& wc) {
                 return wc.first + ": " + std::to_string(wc.second);
             })
        .WriteLines(output);
    }
    else {
        word_pairs.Size();
    }
}

<<<<<<< HEAD
static void RunFastWordCount(
    api::Context& ctx,
    const std::vector<std::string>& input_filelist, const std::string& output) {
    ctx.enable_consume();

    auto lines = ReadLines(ctx, input_filelist);

    auto word_pairs = FastWordCount(lines);

    if (output.size()) {
        word_pairs
        .Map([](const FastWordCountPair& wc) {
                 return wc.first.ToString() + ": " + std::to_string(wc.second);
             })
        .WriteLines(output);
    }
    else {
        word_pairs.Size();
    }
}

=======
>>>>>>> 79ca2a8f
/******************************************************************************/
// Run methods with generated input, duplicate some code since it makes the
// example easier to understand.

static void RunWordCountGenerated(
    api::Context& ctx, size_t num_words, const std::string& output) {
    ctx.enable_consume();

    std::default_random_engine rng(std::random_device { } ());

    auto lines = Generate(
        ctx, num_words / 10,
        [&](size_t /* index */) {
            return RandomTextWriterGenerate(10, rng);
        });

    auto word_pairs = WordCount(lines);

    if (output.size()) {
        word_pairs
        .Map([](const WordCountPair& wc) {
                 return wc.first + ": " + std::to_string(wc.second);
             })
        .WriteLines(output);
    }
    else {
        word_pairs.Execute();
    }
}

/******************************************************************************/

int main(int argc, char* argv[]) {

    common::CmdlineParser clp;

    std::string output;
    clp.AddString('o', "output", output,
                  "output file pattern");

    std::vector<std::string> input;
    clp.AddParamStringlist("input", input,
                           "input file pattern(s)");

    bool generate = false;
    clp.AddFlag('g', "generate", generate,
                "generate random words, first file pattern "
                "specifies approximately how many.");

    if (!clp.Process(argc, argv)) {
        return -1;
    }

    clp.PrintResult();

    return api::Run(
        [&](api::Context& ctx) {
            if (generate) {
                size_t num_words;
                if (!common::from_str<size_t>(input[0], num_words))
                    die("For generated word data, set input to the number of words.");

                RunWordCountGenerated(ctx, num_words, output);
            }
            else {
                RunWordCount(ctx, input, output);
            }
        });
}

/******************************************************************************/<|MERGE_RESOLUTION|>--- conflicted
+++ resolved
@@ -53,30 +53,6 @@
     }
 }
 
-<<<<<<< HEAD
-static void RunFastWordCount(
-    api::Context& ctx,
-    const std::vector<std::string>& input_filelist, const std::string& output) {
-    ctx.enable_consume();
-
-    auto lines = ReadLines(ctx, input_filelist);
-
-    auto word_pairs = FastWordCount(lines);
-
-    if (output.size()) {
-        word_pairs
-        .Map([](const FastWordCountPair& wc) {
-                 return wc.first.ToString() + ": " + std::to_string(wc.second);
-             })
-        .WriteLines(output);
-    }
-    else {
-        word_pairs.Size();
-    }
-}
-
-=======
->>>>>>> 79ca2a8f
 /******************************************************************************/
 // Run methods with generated input, duplicate some code since it makes the
 // example easier to understand.
