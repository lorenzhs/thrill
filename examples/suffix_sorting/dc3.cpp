--- conflicted
+++ resolved
@@ -277,15 +277,9 @@
         const CompareFunction& cmp) const {
         if (K_ <= 4096) {
             thrill::common::radix_sort_CI<MaxDepth>(
-<<<<<<< HEAD
                 begin, end, K_, cmp, [](auto begin_, auto end_, auto) {
-                            // sub sorter: sort StringFragments by rank
+                    // sub sorter: sort StringFragments by rank
                     std::sort(begin_, end_, [](const Type& a, const Type& b) {
-=======
-                begin, end, K_, cmp, [](auto begin, auto end, auto) {
-                    // sub sorter: sort StringFragments by rank
-                    std::sort(begin, end, [](const Type& a, const Type& b) {
->>>>>>> d2b5dd85
                                   return a.sort_rank() < b.sort_rank();
                               });
                 });
