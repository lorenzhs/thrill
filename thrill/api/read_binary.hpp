--- conflicted
+++ resolved
@@ -258,37 +258,21 @@
     public:
         const size_t block_size = data::default_block_size;
 
-<<<<<<< HEAD
-        SysFileBlockSource(const FileInfo& fileinfo,
-                           Context& ctx,
-                           size_t& stats_total_bytes_ref,
-                           size_t& stats_total_reads_ref)
-=======
         FileBlockSource(const FileInfo& fileinfo,
                         Context& ctx,
-                        size_t& stats_total_bytes,
-                        size_t& stats_total_reads)
->>>>>>> cc87fbc5
+                        size_t& stats_total_bytes_ref,
+                        size_t& stats_total_reads_ref)
             : context_(ctx),
               remain_size_(fileinfo.range.size()),
               is_compressed_(fileinfo.is_compressed),
-<<<<<<< HEAD
               stats_total_bytes_(stats_total_bytes_ref),
               stats_total_reads_(stats_total_reads_ref) {
-            if (fileinfo.begin != 0 && !is_compressed_) {
-                // seek to beginning
-                size_t p = sysfile_.lseek(static_cast<off_t>(fileinfo.begin));
-                die_unequal(fileinfo.begin, p);
-=======
-              stats_total_bytes_(stats_total_bytes),
-              stats_total_reads_(stats_total_reads) {
             // open file
             if (!is_compressed_) {
                 stream_ = vfs::OpenReadStream(fileinfo.path, fileinfo.range);
             }
             else {
                 stream_ = vfs::OpenReadStream(fileinfo.path);
->>>>>>> cc87fbc5
             }
         }
 
