/*******************************************************************************
 * thrill/api/reduce_to_index.hpp
 *
 * DIANode for a reduce operation. Performs the actual reduce operation
 *
 * Part of Project Thrill - http://project-thrill.org
 *
 * Copyright (C) 2015 Alexander Noe <aleexnoe@gmail.com>
 * Copyright (C) 2015 Sebastian Lamm <seba.lamm@gmail.com>
 *
 * All rights reserved. Published under the BSD-2 license in the LICENSE file.
 ******************************************************************************/

#pragma once
#ifndef THRILL_API_REDUCE_TO_INDEX_HEADER
#define THRILL_API_REDUCE_TO_INDEX_HEADER

#include <thrill/api/context.hpp>
#include <thrill/api/dia.hpp>
#include <thrill/api/dop_node.hpp>
#include <thrill/common/functional.hpp>
#include <thrill/common/logger.hpp>
#include <thrill/common/porting.hpp>
#include <thrill/core/reduce_by_index_post_phase.hpp>
#include <thrill/core/reduce_pre_phase.hpp>

#include <functional>
#include <memory>
#include <thread>
#include <type_traits>
#include <utility>
#include <vector>

namespace thrill {
namespace api {

class DefaultReduceToIndexConfig : public core::DefaultReduceConfig
{ };

/*!
 * A DIANode which performs a ReduceToIndex operation. ReduceToIndex groups the
 * elements in a DIA by their key and reduces every key bucket to a single
 * element each. The ReduceToIndexNode stores the key_extractor and the
 * reduce_function UDFs. The chainable LOps ahead of the Reduce operation are
 * stored in the Stack. The ReduceToIndexNode has the type ValueType, which is
 * the result type of the reduce_function. The key type is an unsigned integer
 * and the output DIA will have element with key K at index K.
 *
 * \tparam ParentType Input type of the Reduce operation
 * \tparam ValueType Output type of the Reduce operation
 * \tparam ParentStack Function stack, which contains the chained lambdas between the last and this DIANode.
 * \tparam KeyExtractor Type of the key_extractor function.
 * \tparam ReduceFunction Type of the reduce_function
 *
 * \ingroup api_layer
 */
template <typename ValueType,
          typename KeyExtractor, typename ReduceFunction,
          typename ReduceConfig, typename CheckingDriver,
          bool VolatileKey>
class ReduceToIndexNode final : public DOpNode<ValueType>
{
    static constexpr bool debug = false;

    using Super = DOpNode<ValueType>;
    using Super::context_;

    using Key = typename common::FunctionTraits<KeyExtractor>::result_type;

    using TableItem =
              typename std::conditional<
                  VolatileKey, std::pair<Key, ValueType>, ValueType>::type;

    static_assert(std::is_same<Key, size_t>::value,
                  "Key must be an unsigned integer");

    using Checker = typename CheckingDriver::checker_t;
    using Manipulator = typename CheckingDriver::manipulator_t;

    static constexpr bool use_mix_stream_ = ReduceConfig::use_mix_stream_;
    static constexpr bool use_post_thread_ = ReduceConfig::use_post_thread_;

private:
    //! Emitter for PostPhase to push elements to next DIA object.
    class Emitter
    {
    public:
        explicit Emitter(ReduceToIndexNode* node, Checker& checker)
            : node_(node), checker_(checker) { }

        void operator () (const ValueType& item) const {
            checker_.add_post(item);
            return node_->PushItem(item);
        }

        void operator () (const ValueType& item, const TableItem& pair) const {
            checker_.add_post(pair);
            return node_->PushItem(item);
        }

    private:
        ReduceToIndexNode* node_;
        Checker& checker_;
    };

    //! PreOp to insert elements into PrePhase
    template <typename V, typename PrePhase, typename Checker,
              typename KeyIsValue = void>
    struct ReducePreOp {
        ReducePreOp(PrePhase& pre_phase, const KeyExtractor&, Checker& checker)
            : pre_phase_(pre_phase), checker_(checker) { }
        auto operator () (const ValueType& input) {
            checker_.add_pre(input);
            return pre_phase_.Insert(input);
        }

    private:
        PrePhase& pre_phase_;
        Checker&  checker_;
    };

    //! PreOp to insert elements into PrePhase, handling the case where either
    //! Key or Value is equal to ValueType
    template <typename V, typename PrePhase, typename Checker>
    struct ReducePreOp<V, PrePhase, Checker,
                       typename std::enable_if_t<(std::is_same<std::decay_t<V>, Key>::value ||
                                                  std::is_same<std::decay_t<V>, ValueType>::value)> >{
        ReducePreOp(PrePhase& pre_phase, const KeyExtractor& key_extractor,
                    Checker& checker)
            : pre_phase_(pre_phase),
              key_extractor_(key_extractor),
              checker_(checker) { }
        auto operator () (const ValueType& input) {
            checker_.add_pre(key_extractor_(input), input);
            return pre_phase_.Insert(input);
        }

    private:
        PrePhase&           pre_phase_;
        const KeyExtractor& key_extractor_;
        Checker&            checker_;
    };

public:
    /*!
     * Constructor for a ReduceToIndexNode. Sets the parent, stack,
     * key_extractor and reduce_function.
     */
    template <typename ParentDIA>
    ReduceToIndexNode(const ParentDIA& parent,
                      const char* label,
                      const KeyExtractor& key_extractor,
                      const ReduceFunction& reduce_function,
                      size_t result_size,
                      const ValueType& neutral_element,
                      const ReduceConfig& config,
                      std::shared_ptr<CheckingDriver> driver)
        : Super(parent.ctx(), label, { parent.id() }, { parent.node() }),
          mix_stream_(use_mix_stream_ ?
                      parent.ctx().GetNewMixStream(this) : nullptr),
          cat_stream_(use_mix_stream_ ?
                      nullptr : parent.ctx().GetNewCatStream(this)),
          emitters_(use_mix_stream_ ?
                    mix_stream_->GetWriters() : cat_stream_->GetWriters()),
          result_size_(result_size),
          pre_phase_(
              context_, Super::id(), context_.num_workers(),
              key_extractor, reduce_function, emitters_, driver->manipulator(),
              config, core::ReduceByIndex<Key>(0, result_size)),
          post_phase_(
              context_, Super::id(),
              key_extractor, reduce_function, Emitter(this, driver->checker()),
              driver->manipulator(), config, core::ReduceByIndex<Key>(),
              neutral_element),
          checking_driver_(driver)
    {
        // Reset checker
        checking_driver_->reset();
        // Hook PreOp: Locally hash elements of the current DIA onto buckets and
        // reduce each bucket to a single value, afterwards send data to another
        // worker given by the shuffle algorithm.
        auto pre_op_fn = ReducePreOp<ValueType, decltype(pre_phase_), Checker>
                             (pre_phase_, key_extractor, driver->checker());
/*[this](const ValueType& input) {
                             checker_.add_pre(input);
                             return pre_phase_.Insert(input);
                             };*/

        // close the function stack with our pre op and register it at parent
        // node for output
        auto lop_chain = parent.stack().push(pre_op_fn).fold();
        parent.node()->AddChild(this, lop_chain);
    }

    DIAMemUse PreOpMemUse() final {
        // request maximum RAM limit, the value is calculated by StageBuilder,
        // and set as DIABase::mem_limit_.
        return DIAMemUse::Max();
    }

    void StartPreOp(size_t /* id */) final {
        if (!use_post_thread_) {
            // use pre_phase without extra thread
            pre_phase_.Initialize(DIABase::mem_limit_);

            // re-parameterize with resulting key range on this worker - this is
            // only know after Initialize() of the pre_phase_.
            post_phase_.table().index_function() =
                core::ReduceByIndex<Key>(
                    pre_phase_.key_range(context_.my_rank()));
        }
        else {
            pre_phase_.Initialize(DIABase::mem_limit_ / 2);

            // re-parameterize with resulting key range on this worker - this is
            // only know after Initialize() of the pre_phase_.
            post_phase_.table().index_function() =
                core::ReduceByIndex<Key>(
                    pre_phase_.key_range(context_.my_rank()));
            post_phase_.Initialize(DIABase::mem_limit_ / 2);

            // start additional thread to receive from the channel
            thread_ = common::CreateThread([this] { ProcessChannel(); });
        }
    }

    void StopPreOp(size_t /* id */) final {
        LOG << *this << " running StopPreOp";
        // Flush hash table before the postOp
        pre_phase_.FlushAll();
        pre_phase_.CloseAll();
        // waiting for the additional thread to finish the reduce
        if (use_post_thread_) thread_.join();
        use_mix_stream_ ? mix_stream_->Close() : cat_stream_->Close();
    }

    void Execute() final { }

    DIAMemUse PushDataMemUse() final {
        return DIAMemUse::Max();
    }

    void PushData(bool consume) final {

        if (!use_post_thread_ && !reduced_) {
            // not final reduced, and no additional thread, perform post reduce
            post_phase_.Initialize(DIABase::mem_limit_);
            ProcessChannel();

            reduced_ = true;
        }
        post_phase_.PushData(consume);
    }

    //! process the inbound data in the post reduce phase
    void ProcessChannel() {
        if (use_mix_stream_)
        {
            auto reader = mix_stream_->GetMixReader(/* consume */ true);
            sLOG << "reading data from" << mix_stream_->id()
                 << "to push into post table which flushes to" << this->id();
            while (reader.HasNext()) {
                post_phase_.Insert(reader.template Next<TableItem>());
            }
        }
        else
        {
            auto reader = cat_stream_->GetCatReader(/* consume */ true);
            sLOG << "reading data from" << cat_stream_->id()
                 << "to push into post table which flushes to" << this->id();
            while (reader.HasNext()) {
                post_phase_.Insert(reader.template Next<TableItem>());
            }
        }
    }

    void Dispose() final {
        post_phase_.Dispose();
    }

private:
    // pointers for both Mix and CatStream. only one is used, the other costs
    // only a null pointer.
    data::MixStreamPtr mix_stream_;
    data::CatStreamPtr cat_stream_;

    std::vector<data::Stream::Writer> emitters_;

    size_t result_size_;

    //! handle to additional thread for post phase
    std::thread thread_;

    core::ReducePrePhase<
        TableItem, Key, ValueType, KeyExtractor, ReduceFunction, Manipulator,
        VolatileKey, ReduceConfig, core::ReduceByIndex<Key> > pre_phase_;

    core::ReduceByIndexPostPhase<
        TableItem, Key, ValueType, KeyExtractor, ReduceFunction, Emitter,
        Manipulator, VolatileKey, ReduceConfig> post_phase_;

    std::shared_ptr<CheckingDriver> checking_driver_;

    bool reduced_ = false;
};

template <typename ValueType, typename Stack>
template <typename KeyExtractor, typename ReduceFunction,
          typename ReduceConfig, typename CheckingDriver>
auto DIA<ValueType, Stack>::ReduceToIndex(
    const KeyExtractor& key_extractor,
    const ReduceFunction& reduce_function,
    size_t size,
<<<<<<< HEAD
    const ValueType &neutral_element,
    const ReduceConfig &reduce_config,
    std::shared_ptr<CheckingDriver> driver) const {
=======
    const ValueType& neutral_element,
    const ReduceConfig& reduce_config) const {
>>>>>>> d2b5dd85
    // forward to main function
    return ReduceToIndex(
        NoVolatileKeyTag,
        key_extractor, reduce_function, size, neutral_element, reduce_config,
        driver);
}

template <typename ValueType, typename Stack>
template <bool VolatileKeyValue,
          typename KeyExtractor, typename ReduceFunction, typename ReduceConfig,
          typename CheckingDriver>
auto DIA<ValueType, Stack>::ReduceToIndex(
    const VolatileKeyFlag<VolatileKeyValue>&,
    const KeyExtractor& key_extractor,
    const ReduceFunction& reduce_function,
    size_t size,
<<<<<<< HEAD
    const ValueType &neutral_element,
    const ReduceConfig &reduce_config,
    std::shared_ptr<CheckingDriver> driver) const {
=======
    const ValueType& neutral_element,
    const ReduceConfig& reduce_config) const {
>>>>>>> d2b5dd85
    assert(IsValid());

    using DOpResult
              = typename common::FunctionTraits<ReduceFunction>::result_type;

    static_assert(
        std::is_convertible<
            ValueType,
            typename common::FunctionTraits<ReduceFunction>::template arg<0>
            >::value,
        "ReduceFunction has the wrong input type");

    static_assert(
        std::is_convertible<
            ValueType,
            typename common::FunctionTraits<ReduceFunction>::template arg<1>
            >::value,
        "ReduceFunction has the wrong input type");

    static_assert(
        std::is_same<
            DOpResult,
            ValueType>::value,
        "ReduceFunction has the wrong output type");

    static_assert(
        std::is_same<
            typename std::decay<typename common::FunctionTraits<KeyExtractor>::
                                template arg<0> >::type,
            ValueType>::value,
        "KeyExtractor has the wrong input type");

    static_assert(
        std::is_same<
            typename common::FunctionTraits<KeyExtractor>::result_type,
            size_t>::value,
        "The key has to be an unsigned long int (aka. size_t).");

    using ReduceNode = ReduceToIndexNode<
              DOpResult, KeyExtractor, ReduceFunction,
              ReduceConfig, CheckingDriver, VolatileKeyValue>;

    auto node = tlx::make_counting<ReduceNode>(
        *this, "ReduceToIndex", key_extractor, reduce_function,
        size, neutral_element, reduce_config, driver);

    return DIA<DOpResult>(node);
}

} // namespace api
} // namespace thrill

#endif // !THRILL_API_REDUCE_TO_INDEX_HEADER

/******************************************************************************/<|MERGE_RESOLUTION|>--- conflicted
+++ resolved
@@ -311,14 +311,9 @@
     const KeyExtractor& key_extractor,
     const ReduceFunction& reduce_function,
     size_t size,
-<<<<<<< HEAD
     const ValueType &neutral_element,
     const ReduceConfig &reduce_config,
     std::shared_ptr<CheckingDriver> driver) const {
-=======
-    const ValueType& neutral_element,
-    const ReduceConfig& reduce_config) const {
->>>>>>> d2b5dd85
     // forward to main function
     return ReduceToIndex(
         NoVolatileKeyTag,
@@ -335,14 +330,9 @@
     const KeyExtractor& key_extractor,
     const ReduceFunction& reduce_function,
     size_t size,
-<<<<<<< HEAD
     const ValueType &neutral_element,
     const ReduceConfig &reduce_config,
     std::shared_ptr<CheckingDriver> driver) const {
-=======
-    const ValueType& neutral_element,
-    const ReduceConfig& reduce_config) const {
->>>>>>> d2b5dd85
     assert(IsValid());
 
     using DOpResult
