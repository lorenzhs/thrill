--- conflicted
+++ resolved
@@ -59,12 +59,8 @@
  */
 template <typename ValueType,
           typename KeyExtractor, typename ReduceFunction,
-<<<<<<< HEAD
           typename ReduceConfig, typename CheckingDriver,
-          const bool VolatileKey, const bool SendPair>
-=======
-          typename ReduceConfig, const bool VolatileKey>
->>>>>>> 79ca2a8f
+          const bool VolatileKey>
 class ReduceNode final : public DOpNode<ValueType>
 {
     static constexpr bool debug = false;
@@ -97,7 +93,7 @@
             return node_->PushItem(item);
         }
 
-        void operator () (const ValueType& item, const KeyValuePair& pair) const {
+        void operator () (const ValueType& item, const TableItem &pair) const {
             checker_.add_post(pair);
             return node_->PushItem(item);
         }
@@ -125,8 +121,8 @@
     template <typename V, typename PrePhase, typename Checker>
     struct ReducePreOp<V, PrePhase, Checker,
                        typename std::enable_if_t<(
-                                                     std::is_same<std::decay_t<V>, Key>::value ||
-                                                     std::is_same<std::decay_t<V>, Value>::value)> >{
+                           std::is_same<std::decay_t<V>, Key>::value ||
+                           std::is_same<std::decay_t<V>, ValueType>::value)> >{
         ReducePreOp(PrePhase& pre_phase, const KeyExtractor& key_extractor,
                     Checker& checker)
             : pre_phase_(pre_phase),
@@ -271,25 +267,16 @@
     std::thread thread_;
 
     core::ReducePrePhase<
-<<<<<<< HEAD
-        ValueType, Key, Value, KeyExtractor, ReduceFunction, Manipulator,
+        TableItem, Key, ValueType, KeyExtractor, ReduceFunction, Manipulator,
         VolatileKey, ReduceConfig> pre_phase_;
-
-    core::ReduceByHashPostPhase<
-        ValueType, Key, Value, KeyExtractor, ReduceFunction, Emitter,
-        Manipulator, SendPair, ReduceConfig> post_phase_;
-
-    const KeyExtractor& key_extractor_;
-
-    std::shared_ptr<CheckingDriver> checking_driver_;
-=======
-        TableItem, Key, ValueType, KeyExtractor, ReduceFunction, VolatileKey,
-        ReduceConfig> pre_phase_;
 
     core::ReduceByHashPostPhase<
         TableItem, Key, ValueType, KeyExtractor, ReduceFunction, Emitter,
-        VolatileKey, ReduceConfig> post_phase_;
->>>>>>> 79ca2a8f
+        Manipulator, VolatileKey, ReduceConfig> post_phase_;
+
+    const KeyExtractor& key_extractor_;
+
+    std::shared_ptr<CheckingDriver> checking_driver_;
 
     bool reduced_ = false;
 };
@@ -335,13 +322,8 @@
         "KeyExtractor has the wrong input type");
 
     using ReduceNode = api::ReduceNode<
-<<<<<<< HEAD
-              DOpResult, KeyExtractor, ReduceFunction,
-              ReduceConfig, CheckingDriver, /* VolatileKey */ false, false>;
-=======
               DOpResult, KeyExtractor, ReduceFunction, ReduceConfig,
-              /* VolatileKey */ false>;
->>>>>>> 79ca2a8f
+              CheckingDriver, /* VolatileKey */ false>;
     auto node = common::MakeCounting<ReduceNode>(
         *this, "ReduceByKey", key_extractor, reduce_function, reduce_config,
         driver);
@@ -391,14 +373,8 @@
         "KeyExtractor has the wrong input type");
 
     using ReduceNode = api::ReduceNode<
-<<<<<<< HEAD
-              DOpResult, KeyExtractor,
-              ReduceFunction, ReduceConfig, CheckingDriver,
-              /* VolatileKey */ true, false>;
-=======
               DOpResult, KeyExtractor, ReduceFunction, ReduceConfig,
-              /* VolatileKey */ true>;
->>>>>>> 79ca2a8f
+              CheckingDriver, /* VolatileKey */ true>;
 
     auto node = common::MakeCounting<ReduceNode>(
         *this, "ReduceByKey", key_extractor, reduce_function, reduce_config,
@@ -450,27 +426,12 @@
         };
 
     using ReduceNode = api::ReduceNode<
-<<<<<<< HEAD
-              ValueType, std::function<Key(Value)>, ReduceFunction,
-              ReduceConfig, CheckingDriver, /* VolatileKey */ true, true>;
-
-    auto node = common::MakeCounting<ReduceNode>(
-        *this, "ReducePair", [](Value value) {
-            // This function should not be called, it is only here to give the
-            // key type to the hashtables.
-            assert(1 == 0);
-            value = value;
-            return Key();
-        },
-        reduce_function, reduce_config, driver);
-=======
               ValueType, decltype(key_extractor), decltype(reduce_pair_function),
-              ReduceConfig, /* VolatileKey */ false>;
+              ReduceConfig, CheckingDriver, /* VolatileKey */ false>;
 
     auto node = common::MakeCounting<ReduceNode>(
         *this, "ReducePair",
-        key_extractor, reduce_pair_function, reduce_config);
->>>>>>> 79ca2a8f
+         key_extractor, reduce_pair_function, reduce_config, driver);
 
     return DIA<ValueType>(node);
 }
