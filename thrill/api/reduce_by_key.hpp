/*******************************************************************************
 * thrill/api/reduce_by_key.hpp
 *
 * DIANode for a reduce operation. Performs the actual reduce operation
 *
 * Part of Project Thrill - http://project-thrill.org
 *
 * Copyright (C) 2015 Matthias Stumpp <mstumpp@gmail.com>
 * Copyright (C) 2015 Alexander Noe <aleexnoe@gmail.com>
 * Copyright (C) 2015 Sebastian Lamm <seba.lamm@gmail.com>
 *
 * All rights reserved. Published under the BSD-2 license in the LICENSE file.
 ******************************************************************************/

#pragma once
#ifndef THRILL_API_REDUCE_BY_KEY_HEADER
#define THRILL_API_REDUCE_BY_KEY_HEADER

#include <thrill/api/dia.hpp>
#include <thrill/api/dop_node.hpp>
#include <thrill/common/functional.hpp>
#include <thrill/common/logger.hpp>
#include <thrill/common/porting.hpp>
#include <thrill/core/reduce_by_hash_post_phase.hpp>
#include <thrill/core/reduce_pre_phase.hpp>
#include <tlx/meta/is_std_pair.hpp>

#include <functional>
#include <memory>
#include <thread>
#include <type_traits>
#include <typeinfo>
#include <utility>
#include <vector>

namespace thrill {
namespace api {

class DefaultReduceConfig : public core::DefaultReduceConfig
{ };

/*!
 * A DIANode which performs a Reduce operation. Reduce groups the elements in a
 * DIA by their key and reduces every key bucket to a single element each. The
 * ReduceNode stores the key_extractor and the reduce_function UDFs. The
 * chainable LOps ahead of the Reduce operation are stored in the Stack. The
 * ReduceNode has the type ValueType, which is the result type of the
 * reduce_function.
 *
 * \tparam ValueType Output type of the Reduce operation
 * \tparam Stack Function stack, which contains the chained lambdas between the
 *  last and this DIANode.
 * \tparam KeyExtractor Type of the key_extractor function.
 * \tparam ReduceFunction Type of the reduce_function.
 * \tparam VolatileKey Whether to reuse the key once extracted in during pre reduce
 * (false) or let the post reduce extract the key again (true).
 *
 * \ingroup api_layer
 */
template <typename ValueType,
          typename KeyExtractor, typename ReduceFunction,
          typename ReduceConfig, typename KeyHashFunction,
          typename KeyEqualFunction, typename CheckingDriver,
          const bool VolatileKey, bool UseDuplicateDetection>
class ReduceNode final : public DOpNode<ValueType>
{
private:
    static constexpr bool debug = false;

    using Super = DOpNode<ValueType>;
    using Super::context_;

    using Key = typename common::FunctionTraits<KeyExtractor>::result_type;

    using TableItem =
              typename std::conditional<
                  VolatileKey, std::pair<Key, ValueType>, ValueType>::type;

    using HashIndexFunction = core::ReduceByHash<Key, KeyHashFunction>;

    using Checker = typename CheckingDriver::checker_t;
    using Manipulator = typename CheckingDriver::manipulator_t;

    static constexpr bool use_mix_stream_ = ReduceConfig::use_mix_stream_;
    static constexpr bool use_post_thread_ = ReduceConfig::use_post_thread_;

    //! Emitter for PostPhase to push elements to next DIA object.
    class Emitter
    {
    public:
        explicit Emitter(ReduceNode* node, Checker& checker)
            : node_(node), checker_(checker) { }

        void operator () (const ValueType& item) const {
            checker_.add_post(item);
            return node_->PushItem(item);
        }

        void operator () (const ValueType& item, const TableItem& pair) const {
            checker_.add_post(pair);
            return node_->PushItem(item);
        }

    private:
        ReduceNode* node_;
        Checker& checker_;
    };

    template <typename V, typename PrePhase, typename Checker,
              typename KeyIsValue = void>
    struct ReducePreOp {
        ReducePreOp(PrePhase& pre_phase, const KeyExtractor&, Checker& checker)
            : pre_phase_(pre_phase), checker_(checker) { }
        auto operator () (const ValueType& input) {
            checker_.add_pre(input);
            return pre_phase_.Insert(input);
        }

    private:
        PrePhase& pre_phase_;
        Checker&  checker_;
    };

    template <typename V, typename PrePhase, typename Checker>
    struct ReducePreOp<V, PrePhase, Checker,
                       typename std::enable_if_t<(
                           std::is_same<std::decay_t<V>, Key>::value ||
                           std::is_same<std::decay_t<V>, ValueType>::value)> >{
        ReducePreOp(PrePhase& pre_phase, const KeyExtractor& key_extractor,
                    Checker& checker)
            : pre_phase_(pre_phase),
              key_extractor_(key_extractor),
              checker_(checker) { }
        auto operator () (const ValueType& input) {
            checker_.add_pre(key_extractor_(input), input);
            return pre_phase_.Insert(input);
        }

    private:
        PrePhase&           pre_phase_;
        const KeyExtractor& key_extractor_;
        Checker&            checker_;
    };

public:
    /*!
     * Constructor for a ReduceNode. Sets the parent, stack, key_extractor and
     * reduce_function.
     */
    template <typename ParentDIA>
    ReduceNode(const ParentDIA& parent,
               const char* label,
               const KeyExtractor& key_extractor,
               const ReduceFunction& reduce_function,
               const ReduceConfig& config,
               const KeyHashFunction& key_hash_function,
               const KeyEqualFunction& key_equal_function,
               std::shared_ptr<CheckingDriver> driver)
        : Super(parent.ctx(), label, { parent.id() }, { parent.node() }),
          mix_stream_(use_mix_stream_ ?
                      parent.ctx().GetNewMixStream(this) : nullptr),
          cat_stream_(use_mix_stream_ ?
                      nullptr : parent.ctx().GetNewCatStream(this)),
          emitters_(use_mix_stream_ ?
                    mix_stream_->GetWriters() : cat_stream_->GetWriters()),
          pre_phase_(
              context_, Super::id(), parent.ctx().num_workers(),
              key_extractor, reduce_function, emitters_, driver->manipulator(),
              config, HashIndexFunction(key_hash_function), key_equal_function,
              key_hash_function),
          post_phase_(
              context_, Super::id(), key_extractor, reduce_function,
              Emitter(this, driver->checker()), driver->manipulator(), config,
              HashIndexFunction(key_hash_function), key_equal_function),
          key_extractor_(key_extractor),
          checking_driver_(driver)
    {
        // Reset checker
        checking_driver_->reset();
        // Hook PreOp: Locally hash elements of the current DIA onto buckets and
        // reduce each bucket to a single value, afterwards send data to another
        // worker given by the shuffle algorithm.
        auto pre_op_fn = ReducePreOp<ValueType, decltype(pre_phase_), Checker>
                             (pre_phase_, key_extractor, driver->checker());
        // close the function stack with our pre op and register it at
        // parent node for output
        auto lop_chain = parent.stack().push(pre_op_fn).fold();
        parent.node()->AddChild(this, lop_chain);
    }

    DIAMemUse PreOpMemUse() final {
        // request maximum RAM limit, the value is calculated by StageBuilder,
        // and set as DIABase::mem_limit_.
        return DIAMemUse::Max();
    }

    void StartPreOp(size_t /* id */) final {
        LOG << *this << " running StartPreOp";
        if (!use_post_thread_) {
            // use pre_phase without extra thread
            pre_phase_.Initialize(DIABase::mem_limit_);
        }
        else {
            pre_phase_.Initialize(DIABase::mem_limit_ / 2);
            post_phase_.Initialize(DIABase::mem_limit_ / 2);

            // start additional thread to receive from the channel
            thread_ = common::CreateThread([this] { ProcessChannel(); });
        }
    }

    void StopPreOp(size_t /* id */) final {
        LOG << *this << " running StopPreOp";
        // Flush hash table before the postOp
        pre_phase_.FlushAll();
        pre_phase_.CloseAll();
        // waiting for the additional thread to finish the reduce
        if (use_post_thread_) thread_.join();
        use_mix_stream_ ? mix_stream_->Close() : cat_stream_->Close();
    }

    void Execute() final { }

    DIAMemUse PushDataMemUse() final {
        return DIAMemUse::Max();
    }

    void PushData(bool consume) final {

        if (!use_post_thread_ && !reduced_) {
            // not final reduced, and no additional thread, perform post reduce
            post_phase_.Initialize(DIABase::mem_limit_);
            ProcessChannel();

            reduced_ = true;
        }
        post_phase_.PushData(consume);
    }

    //! process the inbound data in the post reduce phase
    void ProcessChannel() {
        if (use_mix_stream_)
        {
            auto reader = mix_stream_->GetMixReader(/* consume */ true);
            sLOG << "reading data from" << mix_stream_->id()
                 << "to push into post phase which flushes to" << this->id();
            while (reader.HasNext()) {
                post_phase_.Insert(reader.template Next<TableItem>());
            }
        }
        else
        {
            auto reader = cat_stream_->GetCatReader(/* consume */ true);
            sLOG << "reading data from" << cat_stream_->id()
                 << "to push into post phase which flushes to" << this->id();
            while (reader.HasNext()) {
                post_phase_.Insert(reader.template Next<TableItem>());
            }
        }
    }

    void Dispose() final {
        post_phase_.Dispose();
    }

private:
    // pointers for both Mix and CatStream. only one is used, the other costs
    // only a null pointer.
    data::MixStreamPtr mix_stream_;
    data::CatStreamPtr cat_stream_;

    std::vector<data::Stream::Writer> emitters_;
    //! handle to additional thread for post phase
    std::thread thread_;

    core::ReducePrePhase<TableItem, Key, ValueType, KeyExtractor,
                         ReduceFunction, Manipulator, VolatileKey, ReduceConfig,
                         HashIndexFunction, KeyEqualFunction, KeyHashFunction,
                         UseDuplicateDetection> pre_phase_;

    core::ReduceByHashPostPhase<
        TableItem, Key, ValueType, KeyExtractor, ReduceFunction, Emitter,
        Manipulator, VolatileKey, ReduceConfig,
        HashIndexFunction, KeyEqualFunction> post_phase_;

    const KeyExtractor& key_extractor_;

    std::shared_ptr<CheckingDriver> checking_driver_;

    bool reduced_ = false;
};

template <typename ValueType, typename Stack>
template <typename KeyExtractor, typename ReduceFunction,
          typename ReduceConfig, typename CheckingDriver>
auto DIA<ValueType, Stack>::ReduceByKey(
<<<<<<< HEAD
    const KeyExtractor &key_extractor,
    const ReduceFunction &reduce_function,
    const ReduceConfig &reduce_config,
    std::shared_ptr<CheckingDriver> driver) const {
=======
    const KeyExtractor& key_extractor,
    const ReduceFunction& reduce_function,
    const ReduceConfig& reduce_config) const {
>>>>>>> d2b5dd85
    // forward to main function
    using Key = typename common::FunctionTraits<KeyExtractor>::result_type;
    return ReduceByKey(
        NoVolatileKeyTag, NoDuplicateDetectionTag,
        key_extractor, reduce_function, reduce_config,
        std::hash<Key>(), std::equal_to<Key>(), driver);
}

template <typename ValueType, typename Stack>
template <typename KeyExtractor, typename ReduceFunction,
          typename ReduceConfig, typename KeyHashFunction,
          typename CheckingDriver>
auto DIA<ValueType, Stack>::ReduceByKey(
<<<<<<< HEAD
    const KeyExtractor &key_extractor,
    const ReduceFunction &reduce_function,
    const ReduceConfig &reduce_config,
    const KeyHashFunction &key_hash_function,
    std::shared_ptr<CheckingDriver> driver) const {
=======
    const KeyExtractor& key_extractor,
    const ReduceFunction& reduce_function,
    const ReduceConfig& reduce_config,
    const KeyHashFunction& key_hash_function) const {
>>>>>>> d2b5dd85
    // forward to main function
    using Key = typename common::FunctionTraits<KeyExtractor>::result_type;
    return ReduceByKey(
        NoVolatileKeyTag, NoDuplicateDetectionTag,
        key_extractor, reduce_function, reduce_config,
        key_hash_function, std::equal_to<Key>(), driver);
}

template <typename ValueType, typename Stack>
template <bool VolatileKeyValue,
          typename KeyExtractor, typename ReduceFunction, typename ReduceConfig,
          typename KeyHashFunction, typename KeyEqualFunction,
          typename CheckingDriver>
auto DIA<ValueType, Stack>::ReduceByKey(
<<<<<<< HEAD
    const VolatileKeyFlag<VolatileKeyValue>&volatile_key_flag,
    const KeyExtractor &key_extractor,
    const ReduceFunction &reduce_function,
    const ReduceConfig &reduce_config,
    const KeyHashFunction &key_hash_function,
    const KeyEqualFunction &key_equal_funtion,
    std::shared_ptr<CheckingDriver> driver) const {
=======
    const VolatileKeyFlag<VolatileKeyValue>& volatile_key_flag,
    const KeyExtractor& key_extractor,
    const ReduceFunction& reduce_function,
    const ReduceConfig& reduce_config,
    const KeyHashFunction& key_hash_function,
    const KeyEqualFunction& key_equal_funtion) const {
>>>>>>> d2b5dd85
    // forward to main function
    return ReduceByKey(
        volatile_key_flag, NoDuplicateDetectionTag,
        key_extractor, reduce_function, reduce_config,
        key_hash_function, key_equal_funtion, driver);
}

template <typename ValueType, typename Stack>
template <bool DuplicateDetectionValue,
          typename KeyExtractor, typename ReduceFunction, typename ReduceConfig,
          typename KeyHashFunction, typename KeyEqualFunction,
          typename CheckingDriver>
auto DIA<ValueType, Stack>::ReduceByKey(
<<<<<<< HEAD
    const DuplicateDetectionFlag<DuplicateDetectionValue>&duplicate_detection_flag,
    const KeyExtractor &key_extractor,
    const ReduceFunction &reduce_function,
    const ReduceConfig &reduce_config,
    const KeyHashFunction &key_hash_function,
    const KeyEqualFunction &key_equal_funtion,
    std::shared_ptr<CheckingDriver> driver) const {
=======
    const DuplicateDetectionFlag<DuplicateDetectionValue>& duplicate_detection_flag,
    const KeyExtractor& key_extractor,
    const ReduceFunction& reduce_function,
    const ReduceConfig& reduce_config,
    const KeyHashFunction& key_hash_function,
    const KeyEqualFunction& key_equal_funtion) const {
>>>>>>> d2b5dd85
    // forward to main function
    return ReduceByKey(
        NoVolatileKeyTag, duplicate_detection_flag,
        key_extractor, reduce_function, reduce_config,
        key_hash_function, key_equal_funtion, driver);
}

template <typename ValueType, typename Stack>
template <bool VolatileKeyValue,
          bool DuplicateDetectionValue,
          typename KeyExtractor, typename ReduceFunction, typename ReduceConfig,
          typename KeyHashFunction, typename KeyEqualFunction,
          typename CheckingDriver>
auto DIA<ValueType, Stack>::ReduceByKey(
    const VolatileKeyFlag<VolatileKeyValue>&,
    const DuplicateDetectionFlag<DuplicateDetectionValue>&,
<<<<<<< HEAD
    const KeyExtractor &key_extractor,
    const ReduceFunction &reduce_function,
    const ReduceConfig &reduce_config,
    const KeyHashFunction &key_hash_function,
    const KeyEqualFunction &key_equal_funtion,
    std::shared_ptr<CheckingDriver> driver) const {
=======
    const KeyExtractor& key_extractor,
    const ReduceFunction& reduce_function,
    const ReduceConfig& reduce_config,
    const KeyHashFunction& key_hash_function,
    const KeyEqualFunction& key_equal_funtion) const {
>>>>>>> d2b5dd85
    assert(IsValid());

    using DOpResult
              = typename common::FunctionTraits<ReduceFunction>::result_type;

    static_assert(
        std::is_convertible<
            ValueType,
            typename common::FunctionTraits<ReduceFunction>::template arg<0>
            >::value,
        "ReduceFunction has the wrong input type");

    static_assert(
        std::is_convertible<
            ValueType,
            typename common::FunctionTraits<ReduceFunction>::template arg<1>
            >::value,
        "ReduceFunction has the wrong input type");

    static_assert(
        std::is_same<
            DOpResult,
            ValueType>::value,
        "ReduceFunction has the wrong output type");

    static_assert(
        std::is_same<
            typename std::decay<typename common::FunctionTraits<KeyExtractor>::
                                template arg<0> >::type,
            ValueType>::value,
        "KeyExtractor has the wrong input type");

    using ReduceNode = api::ReduceNode<
              DOpResult, KeyExtractor, ReduceFunction, ReduceConfig,
              KeyHashFunction, KeyEqualFunction, CheckingDriver,
              VolatileKeyValue, DuplicateDetectionValue>;

    auto node = tlx::make_counting<ReduceNode>(
        *this, "ReduceByKey",
        key_extractor, reduce_function, reduce_config,
        key_hash_function, key_equal_funtion, driver);

    return DIA<DOpResult>(node);
}

/******************************************************************************/
// ReducePair

template <typename ValueType, typename Stack>
template <typename ReduceFunction, typename ReduceConfig,
          typename CheckingDriver>
auto DIA<ValueType, Stack>::ReducePair(
<<<<<<< HEAD
    const ReduceFunction &reduce_function,
    const ReduceConfig &reduce_config,
    std::shared_ptr<CheckingDriver> driver) const {
=======
    const ReduceFunction& reduce_function,
    const ReduceConfig& reduce_config) const {
>>>>>>> d2b5dd85
    // forward to main function
    using Key = typename ValueType::first_type;
    return ReducePair(reduce_function, reduce_config,
                      std::hash<Key>(), std::equal_to<Key>(), driver);
}

template <typename ValueType, typename Stack>
template <typename ReduceFunction, typename ReduceConfig,
          typename KeyHashFunction, typename CheckingDriver>
auto DIA<ValueType, Stack>::ReducePair(
<<<<<<< HEAD
    const ReduceFunction &reduce_function,
    const ReduceConfig &reduce_config,
    const KeyHashFunction &key_hash_function,
    std::shared_ptr<CheckingDriver> driver) const {
=======
    const ReduceFunction& reduce_function,
    const ReduceConfig& reduce_config,
    const KeyHashFunction& key_hash_function) const {
>>>>>>> d2b5dd85
    // forward to main function
    using Key = typename ValueType::first_type;
    return ReducePair(reduce_function, reduce_config,
                      key_hash_function, std::equal_to<Key>(), driver);
}

template <typename ValueType, typename Stack>
template <typename ReduceFunction, typename ReduceConfig,
          typename KeyHashFunction, typename KeyEqualFunction,
          typename CheckingDriver>
auto DIA<ValueType, Stack>::ReducePair(
<<<<<<< HEAD
    const ReduceFunction &reduce_function,
    const ReduceConfig &reduce_config,
    const KeyHashFunction &key_hash_function,
    const KeyEqualFunction &key_equal_funtion,
    std::shared_ptr<CheckingDriver> driver) const {
=======
    const ReduceFunction& reduce_function,
    const ReduceConfig& reduce_config,
    const KeyHashFunction& key_hash_function,
    const KeyEqualFunction& key_equal_funtion) const {
>>>>>>> d2b5dd85
    // forward to main function
    return ReducePair(NoDuplicateDetectionTag,
                      reduce_function, reduce_config,
                      key_hash_function, key_equal_funtion, driver);
}

template <typename ValueType, typename Stack>
template <bool DuplicateDetectionValue,
          typename ReduceFunction, typename ReduceConfig,
          typename KeyHashFunction, typename KeyEqualFunction,
          typename CheckingDriver>
auto DIA<ValueType, Stack>::ReducePair(
    const DuplicateDetectionFlag<DuplicateDetectionValue>&,
<<<<<<< HEAD
    const ReduceFunction &reduce_function,
    const ReduceConfig &reduce_config,
    const KeyHashFunction &key_hash_function,
    const KeyEqualFunction &key_equal_funtion,
    std::shared_ptr<CheckingDriver> driver) const {
=======
    const ReduceFunction& reduce_function,
    const ReduceConfig& reduce_config,
    const KeyHashFunction& key_hash_function,
    const KeyEqualFunction& key_equal_funtion) const {
>>>>>>> d2b5dd85
    assert(IsValid());

    using DOpResult
              = typename common::FunctionTraits<ReduceFunction>::result_type;

    static_assert(tlx::is_std_pair<ValueType>::value,
                  "ValueType is not a pair");

    static_assert(
        std::is_convertible<
            typename ValueType::second_type,
            typename common::FunctionTraits<ReduceFunction>::template arg<0>
            >::value,
        "ReduceFunction has the wrong input type");

    static_assert(
        std::is_convertible<
            typename ValueType::second_type,
            typename common::FunctionTraits<ReduceFunction>::template arg<1>
            >::value,
        "ReduceFunction has the wrong input type");

    static_assert(
        std::is_same<
            DOpResult,
            typename ValueType::second_type>::value,
        "ReduceFunction has the wrong output type");

    auto key_extractor = [](const ValueType& value) { return value.first; };

    auto reduce_pair_function =
        [reduce_function](const ValueType& a, const ValueType& b) {
            return ValueType(a.first, reduce_function(a.second, b.second));
        };

    using ReduceNode = api::ReduceNode<
              ValueType,
              decltype(key_extractor), decltype(reduce_pair_function),
              ReduceConfig, KeyHashFunction, KeyEqualFunction,
              CheckingDriver, /* VolatileKey */ false, DuplicateDetectionValue>;

    auto node = tlx::make_counting<ReduceNode>(
        *this, "ReducePair",
        key_extractor, reduce_pair_function, reduce_config,
        key_hash_function, key_equal_funtion, driver);

    return DIA<ValueType>(node);
}

} // namespace api
} // namespace thrill

#endif // !THRILL_API_REDUCE_BY_KEY_HEADER

/******************************************************************************/<|MERGE_RESOLUTION|>--- conflicted
+++ resolved
@@ -294,16 +294,10 @@
 template <typename KeyExtractor, typename ReduceFunction,
           typename ReduceConfig, typename CheckingDriver>
 auto DIA<ValueType, Stack>::ReduceByKey(
-<<<<<<< HEAD
     const KeyExtractor &key_extractor,
     const ReduceFunction &reduce_function,
     const ReduceConfig &reduce_config,
     std::shared_ptr<CheckingDriver> driver) const {
-=======
-    const KeyExtractor& key_extractor,
-    const ReduceFunction& reduce_function,
-    const ReduceConfig& reduce_config) const {
->>>>>>> d2b5dd85
     // forward to main function
     using Key = typename common::FunctionTraits<KeyExtractor>::result_type;
     return ReduceByKey(
@@ -317,18 +311,11 @@
           typename ReduceConfig, typename KeyHashFunction,
           typename CheckingDriver>
 auto DIA<ValueType, Stack>::ReduceByKey(
-<<<<<<< HEAD
     const KeyExtractor &key_extractor,
     const ReduceFunction &reduce_function,
     const ReduceConfig &reduce_config,
     const KeyHashFunction &key_hash_function,
     std::shared_ptr<CheckingDriver> driver) const {
-=======
-    const KeyExtractor& key_extractor,
-    const ReduceFunction& reduce_function,
-    const ReduceConfig& reduce_config,
-    const KeyHashFunction& key_hash_function) const {
->>>>>>> d2b5dd85
     // forward to main function
     using Key = typename common::FunctionTraits<KeyExtractor>::result_type;
     return ReduceByKey(
@@ -343,7 +330,6 @@
           typename KeyHashFunction, typename KeyEqualFunction,
           typename CheckingDriver>
 auto DIA<ValueType, Stack>::ReduceByKey(
-<<<<<<< HEAD
     const VolatileKeyFlag<VolatileKeyValue>&volatile_key_flag,
     const KeyExtractor &key_extractor,
     const ReduceFunction &reduce_function,
@@ -351,14 +337,6 @@
     const KeyHashFunction &key_hash_function,
     const KeyEqualFunction &key_equal_funtion,
     std::shared_ptr<CheckingDriver> driver) const {
-=======
-    const VolatileKeyFlag<VolatileKeyValue>& volatile_key_flag,
-    const KeyExtractor& key_extractor,
-    const ReduceFunction& reduce_function,
-    const ReduceConfig& reduce_config,
-    const KeyHashFunction& key_hash_function,
-    const KeyEqualFunction& key_equal_funtion) const {
->>>>>>> d2b5dd85
     // forward to main function
     return ReduceByKey(
         volatile_key_flag, NoDuplicateDetectionTag,
@@ -372,7 +350,6 @@
           typename KeyHashFunction, typename KeyEqualFunction,
           typename CheckingDriver>
 auto DIA<ValueType, Stack>::ReduceByKey(
-<<<<<<< HEAD
     const DuplicateDetectionFlag<DuplicateDetectionValue>&duplicate_detection_flag,
     const KeyExtractor &key_extractor,
     const ReduceFunction &reduce_function,
@@ -380,14 +357,6 @@
     const KeyHashFunction &key_hash_function,
     const KeyEqualFunction &key_equal_funtion,
     std::shared_ptr<CheckingDriver> driver) const {
-=======
-    const DuplicateDetectionFlag<DuplicateDetectionValue>& duplicate_detection_flag,
-    const KeyExtractor& key_extractor,
-    const ReduceFunction& reduce_function,
-    const ReduceConfig& reduce_config,
-    const KeyHashFunction& key_hash_function,
-    const KeyEqualFunction& key_equal_funtion) const {
->>>>>>> d2b5dd85
     // forward to main function
     return ReduceByKey(
         NoVolatileKeyTag, duplicate_detection_flag,
@@ -404,20 +373,12 @@
 auto DIA<ValueType, Stack>::ReduceByKey(
     const VolatileKeyFlag<VolatileKeyValue>&,
     const DuplicateDetectionFlag<DuplicateDetectionValue>&,
-<<<<<<< HEAD
     const KeyExtractor &key_extractor,
     const ReduceFunction &reduce_function,
     const ReduceConfig &reduce_config,
     const KeyHashFunction &key_hash_function,
     const KeyEqualFunction &key_equal_funtion,
     std::shared_ptr<CheckingDriver> driver) const {
-=======
-    const KeyExtractor& key_extractor,
-    const ReduceFunction& reduce_function,
-    const ReduceConfig& reduce_config,
-    const KeyHashFunction& key_hash_function,
-    const KeyEqualFunction& key_equal_funtion) const {
->>>>>>> d2b5dd85
     assert(IsValid());
 
     using DOpResult
@@ -470,14 +431,9 @@
 template <typename ReduceFunction, typename ReduceConfig,
           typename CheckingDriver>
 auto DIA<ValueType, Stack>::ReducePair(
-<<<<<<< HEAD
-    const ReduceFunction &reduce_function,
-    const ReduceConfig &reduce_config,
-    std::shared_ptr<CheckingDriver> driver) const {
-=======
-    const ReduceFunction& reduce_function,
-    const ReduceConfig& reduce_config) const {
->>>>>>> d2b5dd85
+    const ReduceFunction &reduce_function,
+    const ReduceConfig &reduce_config,
+    std::shared_ptr<CheckingDriver> driver) const {
     // forward to main function
     using Key = typename ValueType::first_type;
     return ReducePair(reduce_function, reduce_config,
@@ -488,16 +444,10 @@
 template <typename ReduceFunction, typename ReduceConfig,
           typename KeyHashFunction, typename CheckingDriver>
 auto DIA<ValueType, Stack>::ReducePair(
-<<<<<<< HEAD
-    const ReduceFunction &reduce_function,
-    const ReduceConfig &reduce_config,
-    const KeyHashFunction &key_hash_function,
-    std::shared_ptr<CheckingDriver> driver) const {
-=======
-    const ReduceFunction& reduce_function,
-    const ReduceConfig& reduce_config,
-    const KeyHashFunction& key_hash_function) const {
->>>>>>> d2b5dd85
+    const ReduceFunction &reduce_function,
+    const ReduceConfig &reduce_config,
+    const KeyHashFunction &key_hash_function,
+    std::shared_ptr<CheckingDriver> driver) const {
     // forward to main function
     using Key = typename ValueType::first_type;
     return ReducePair(reduce_function, reduce_config,
@@ -509,18 +459,11 @@
           typename KeyHashFunction, typename KeyEqualFunction,
           typename CheckingDriver>
 auto DIA<ValueType, Stack>::ReducePair(
-<<<<<<< HEAD
     const ReduceFunction &reduce_function,
     const ReduceConfig &reduce_config,
     const KeyHashFunction &key_hash_function,
     const KeyEqualFunction &key_equal_funtion,
     std::shared_ptr<CheckingDriver> driver) const {
-=======
-    const ReduceFunction& reduce_function,
-    const ReduceConfig& reduce_config,
-    const KeyHashFunction& key_hash_function,
-    const KeyEqualFunction& key_equal_funtion) const {
->>>>>>> d2b5dd85
     // forward to main function
     return ReducePair(NoDuplicateDetectionTag,
                       reduce_function, reduce_config,
@@ -534,18 +477,11 @@
           typename CheckingDriver>
 auto DIA<ValueType, Stack>::ReducePair(
     const DuplicateDetectionFlag<DuplicateDetectionValue>&,
-<<<<<<< HEAD
     const ReduceFunction &reduce_function,
     const ReduceConfig &reduce_config,
     const KeyHashFunction &key_hash_function,
     const KeyEqualFunction &key_equal_funtion,
     std::shared_ptr<CheckingDriver> driver) const {
-=======
-    const ReduceFunction& reduce_function,
-    const ReduceConfig& reduce_config,
-    const KeyHashFunction& key_hash_function,
-    const KeyEqualFunction& key_equal_funtion) const {
->>>>>>> d2b5dd85
     assert(IsValid());
 
     using DOpResult
