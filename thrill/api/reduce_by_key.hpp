--- conflicted
+++ resolved
@@ -59,13 +59,9 @@
  */
 template <typename ValueType,
           typename KeyExtractor, typename ReduceFunction,
-<<<<<<< HEAD
-          typename ReduceConfig, typename CheckingDriver,
+          typename ReduceConfig, typename KeyHashFunction,
+          typename KeyEqualFunction, typename CheckingDriver,
           const bool VolatileKey>
-=======
-          typename ReduceConfig, typename KeyHashFunction,
-          typename KeyEqualFunction, const bool VolatileKey>
->>>>>>> cf28ed95
 class ReduceNode final : public DOpNode<ValueType>
 {
     static constexpr bool debug = false;
@@ -79,12 +75,10 @@
               typename common::If<
                   VolatileKey, std::pair<Key, ValueType>, ValueType>::type;
 
-<<<<<<< HEAD
+    using HashIndexFunction = core::ReduceByHash<Key, KeyHashFunction>;
+
     using Checker = typename CheckingDriver::checker_t;
     using Manipulator = typename CheckingDriver::manipulator_t;
-=======
-    using HashIndexFunction = core::ReduceByHash<Key, KeyHashFunction>;
->>>>>>> cf28ed95
 
     static constexpr bool use_mix_stream_ = ReduceConfig::use_mix_stream_;
     static constexpr bool use_post_thread_ = ReduceConfig::use_post_thread_;
@@ -159,12 +153,9 @@
                const KeyExtractor& key_extractor,
                const ReduceFunction& reduce_function,
                const ReduceConfig& config,
-<<<<<<< HEAD
+               const KeyHashFunction& key_hash_function,
+               const KeyEqualFunction& key_equal_function,
                std::shared_ptr<CheckingDriver> driver)
-=======
-               const KeyHashFunction& key_hash_function,
-               const KeyEqualFunction& key_equal_function)
->>>>>>> cf28ed95
         : Super(parent.ctx(), label, { parent.id() }, { parent.node() }),
           mix_stream_(use_mix_stream_ ?
                       parent.ctx().GetNewMixStream(this) : nullptr),
@@ -173,23 +164,15 @@
           emitters_(use_mix_stream_ ?
                     mix_stream_->GetWriters() : cat_stream_->GetWriters()),
           pre_phase_(
-<<<<<<< HEAD
-              context_, Super::id(), parent.ctx().num_workers(), key_extractor,
-              reduce_function, emitters_, driver->manipulator(), config),
+              context_, Super::id(), parent.ctx().num_workers(),
+              key_extractor, reduce_function, emitters_, driver->manipulator(),
+              config, HashIndexFunction(key_hash_function), key_equal_function),
           post_phase_(
               context_, Super::id(), key_extractor, reduce_function,
-              Emitter(this, driver->checker()), driver->manipulator(), config),
+              Emitter(this, driver->checker()), driver->manipulator(), config,
+              HashIndexFunction(key_hash_function), key_equal_function),
           key_extractor_(key_extractor),
           checking_driver_(driver)
-=======
-              context_, Super::id(), parent.ctx().num_workers(),
-              key_extractor, reduce_function, emitters_, config,
-              HashIndexFunction(key_hash_function), key_equal_function),
-          post_phase_(
-              context_, Super::id(), key_extractor, reduce_function,
-              Emitter(this), config,
-              HashIndexFunction(key_hash_function), key_equal_function)
->>>>>>> cf28ed95
     {
         // Reset checker
         checking_driver_->reset();
@@ -291,26 +274,18 @@
     std::thread thread_;
 
     core::ReducePrePhase<
-<<<<<<< HEAD
         TableItem, Key, ValueType, KeyExtractor, ReduceFunction, Manipulator,
-        VolatileKey, ReduceConfig> pre_phase_;
+        VolatileKey, ReduceConfig, HashIndexFunction, KeyEqualFunction>
+            pre_phase_;
 
     core::ReduceByHashPostPhase<
         TableItem, Key, ValueType, KeyExtractor, ReduceFunction, Emitter,
-        Manipulator, VolatileKey, ReduceConfig> post_phase_;
+        Manipulator, VolatileKey, ReduceConfig,
+        HashIndexFunction, KeyEqualFunction> post_phase_;
 
     const KeyExtractor& key_extractor_;
 
     std::shared_ptr<CheckingDriver> checking_driver_;
-=======
-        TableItem, Key, ValueType, KeyExtractor, ReduceFunction, VolatileKey,
-        ReduceConfig, HashIndexFunction, KeyEqualFunction> pre_phase_;
-
-    core::ReduceByHashPostPhase<
-        TableItem, Key, ValueType, KeyExtractor, ReduceFunction, Emitter,
-        VolatileKey, ReduceConfig,
-        HashIndexFunction, KeyEqualFunction> post_phase_;
->>>>>>> cf28ed95
 
     bool reduced_ = false;
 };
@@ -321,41 +296,41 @@
 auto DIA<ValueType, Stack>::ReduceByKey(
     const KeyExtractor &key_extractor,
     const ReduceFunction &reduce_function,
-<<<<<<< HEAD
-    const ReduceConfig &reduce_config,
-    std::shared_ptr<CheckingDriver> driver) const {
-=======
-    const ReduceConfig &reduce_config) const {
+    const ReduceConfig &reduce_config,
+    std::shared_ptr<CheckingDriver> driver) const {
     // forward to main function
     using Key = typename common::FunctionTraits<KeyExtractor>::result_type;
     return ReduceByKey(key_extractor, reduce_function, reduce_config,
-                       std::hash<Key>(), std::equal_to<Key>());
+                       std::hash<Key>(), std::equal_to<Key>(), driver);
 }
 
 template <typename ValueType, typename Stack>
 template <typename KeyExtractor, typename ReduceFunction,
-          typename ReduceConfig, typename KeyHashFunction>
+          typename ReduceConfig, typename KeyHashFunction,
+          typename CheckingDriver>
 auto DIA<ValueType, Stack>::ReduceByKey(
     const KeyExtractor &key_extractor,
     const ReduceFunction &reduce_function,
     const ReduceConfig &reduce_config,
-    const KeyHashFunction &key_hash_function) const {
+    const KeyHashFunction &key_hash_function,
+    std::shared_ptr<CheckingDriver> driver) const {
     // forward to main function
     using Key = typename common::FunctionTraits<KeyExtractor>::result_type;
     return ReduceByKey(key_extractor, reduce_function, reduce_config,
-                       key_hash_function, std::equal_to<Key>());
+                       key_hash_function, std::equal_to<Key>(), driver);
 }
 
 template <typename ValueType, typename Stack>
 template <typename KeyExtractor, typename ReduceFunction, typename ReduceConfig,
-          typename KeyHashFunction, typename KeyEqualFunction>
+          typename KeyHashFunction, typename KeyEqualFunction,
+          typename CheckingDriver>
 auto DIA<ValueType, Stack>::ReduceByKey(
     const KeyExtractor &key_extractor,
     const ReduceFunction &reduce_function,
     const ReduceConfig &reduce_config,
     const KeyHashFunction &key_hash_function,
-    const KeyEqualFunction &key_equal_funtion) const {
->>>>>>> cf28ed95
+    const KeyEqualFunction &key_equal_funtion,
+    std::shared_ptr<CheckingDriver> driver) const {
     assert(IsValid());
 
     using DOpResult
@@ -390,18 +365,12 @@
 
     using ReduceNode = api::ReduceNode<
               DOpResult, KeyExtractor, ReduceFunction, ReduceConfig,
-<<<<<<< HEAD
-              CheckingDriver, /* VolatileKey */ false>;
-    auto node = common::MakeCounting<ReduceNode>(
-        *this, "ReduceByKey", key_extractor, reduce_function, reduce_config,
-        driver);
-=======
-              KeyHashFunction, KeyEqualFunction, /* VolatileKey */ false>;
+              KeyHashFunction, KeyEqualFunction, CheckingDriver,
+              /* VolatileKey */ false>;
     auto node = common::MakeCounting<ReduceNode>(
         *this, "ReduceByKey",
         key_extractor, reduce_function, reduce_config,
-        key_hash_function, key_equal_funtion);
->>>>>>> cf28ed95
+        key_hash_function, key_equal_funtion, driver);
 
     return DIA<DOpResult>(node);
 }
@@ -413,11 +382,8 @@
     struct VolatileKeyTag const & volatile_key_tag,
     const KeyExtractor &key_extractor,
     const ReduceFunction &reduce_function,
-<<<<<<< HEAD
-    const ReduceConfig &reduce_config,
-    std::shared_ptr<CheckingDriver> driver) const {
-=======
-    const ReduceConfig &reduce_config) const {
+    const ReduceConfig &reduce_config,
+    std::shared_ptr<CheckingDriver> driver) const {
     // forward to main function
     using Key = typename common::FunctionTraits<KeyExtractor>::result_type;
     return ReduceByKey(volatile_key_tag,
@@ -427,31 +393,34 @@
 
 template <typename ValueType, typename Stack>
 template <typename KeyExtractor, typename ReduceFunction,
-          typename ReduceConfig, typename KeyHashFunction>
+          typename ReduceConfig, typename KeyHashFunction,
+          typename CheckingDriver>
 auto DIA<ValueType, Stack>::ReduceByKey(
     struct VolatileKeyTag const & volatile_key_tag,
     const KeyExtractor &key_extractor,
     const ReduceFunction &reduce_function,
     const ReduceConfig &reduce_config,
-    const KeyHashFunction &key_hash_function) const {
+    const KeyHashFunction &key_hash_function,
+    std::shared_ptr<CheckingDriver> driver) const {
     // forward to main function
     using Key = typename common::FunctionTraits<KeyExtractor>::result_type;
     return ReduceByKey(volatile_key_tag,
                        key_extractor, reduce_function, reduce_config,
-                       key_hash_function, std::equal_to<Key>());
+                       key_hash_function, std::equal_to<Key>(), driver);
 }
 
 template <typename ValueType, typename Stack>
 template <typename KeyExtractor, typename ReduceFunction, typename ReduceConfig,
-          typename KeyHashFunction, typename KeyEqualFunction>
+          typename KeyHashFunction, typename KeyEqualFunction,
+          typename CheckingDriver>
 auto DIA<ValueType, Stack>::ReduceByKey(
     struct VolatileKeyTag const &,
     const KeyExtractor &key_extractor,
     const ReduceFunction &reduce_function,
     const ReduceConfig &reduce_config,
     const KeyHashFunction &key_hash_function,
-    const KeyEqualFunction &key_equal_funtion) const {
->>>>>>> cf28ed95
+    const KeyEqualFunction &key_equal_funtion,
+    std::shared_ptr<CheckingDriver> driver) const {
     assert(IsValid());
 
     using DOpResult
@@ -486,20 +455,13 @@
 
     using ReduceNode = api::ReduceNode<
               DOpResult, KeyExtractor, ReduceFunction, ReduceConfig,
-<<<<<<< HEAD
-              CheckingDriver, /* VolatileKey */ true>;
-
-    auto node = common::MakeCounting<ReduceNode>(
-        *this, "ReduceByKey", key_extractor, reduce_function, reduce_config,
-        driver);
-=======
-              KeyHashFunction, KeyEqualFunction, /* VolatileKey */ true>;
+              KeyHashFunction, KeyEqualFunction, CheckingDriver,
+              /* VolatileKey */ true>;
 
     auto node = common::MakeCounting<ReduceNode>(
         *this, "ReduceByKey",
         key_extractor, reduce_function, reduce_config,
-        key_hash_function, key_equal_funtion);
->>>>>>> cf28ed95
+        key_hash_function, key_equal_funtion, driver);
 
     return DIA<DOpResult>(node);
 }
@@ -509,39 +471,39 @@
           typename CheckingDriver>
 auto DIA<ValueType, Stack>::ReducePair(
     const ReduceFunction &reduce_function,
-<<<<<<< HEAD
-    const ReduceConfig &reduce_config,
-    std::shared_ptr<CheckingDriver> driver) const {
-=======
-    const ReduceConfig &reduce_config) const {
+    const ReduceConfig &reduce_config,
+    std::shared_ptr<CheckingDriver> driver) const {
     // forward to main function
     using Key = typename ValueType::first_type;
     return ReducePair(reduce_function, reduce_config,
-                      std::hash<Key>(), std::equal_to<Key>());
+                      std::hash<Key>(), std::equal_to<Key>(), driver);
 }
 
 template <typename ValueType, typename Stack>
 template <typename ReduceFunction,
-          typename ReduceConfig, typename KeyHashFunction>
+          typename ReduceConfig, typename KeyHashFunction,
+          typename CheckingDriver>
 auto DIA<ValueType, Stack>::ReducePair(
     const ReduceFunction &reduce_function,
     const ReduceConfig &reduce_config,
-    const KeyHashFunction &key_hash_function) const {
+    const KeyHashFunction &key_hash_function,
+    std::shared_ptr<CheckingDriver> driver) const {
     // forward to main function
     using Key = typename ValueType::first_type;
     return ReduceByKey(reduce_function, reduce_config,
-                       key_hash_function, std::equal_to<Key>());
+                       key_hash_function, std::equal_to<Key>(), driver);
 }
 
 template <typename ValueType, typename Stack>
 template <typename ReduceFunction, typename ReduceConfig,
-          typename KeyHashFunction, typename KeyEqualFunction>
+          typename KeyHashFunction, typename KeyEqualFunction,
+          typename CheckingDriver>
 auto DIA<ValueType, Stack>::ReducePair(
     const ReduceFunction &reduce_function,
     const ReduceConfig &reduce_config,
     const KeyHashFunction &key_hash_function,
-    const KeyEqualFunction &key_equal_funtion) const {
->>>>>>> cf28ed95
+    const KeyEqualFunction &key_equal_funtion,
+    std::shared_ptr<CheckingDriver> driver) const {
     assert(IsValid());
 
     using DOpResult
@@ -578,24 +540,15 @@
         };
 
     using ReduceNode = api::ReduceNode<
-<<<<<<< HEAD
-              ValueType, decltype(key_extractor), decltype(reduce_pair_function),
-              ReduceConfig, CheckingDriver, /* VolatileKey */ false>;
-
-    auto node = common::MakeCounting<ReduceNode>(
-        *this, "ReducePair",
-         key_extractor, reduce_pair_function, reduce_config, driver);
-=======
               ValueType,
               decltype(key_extractor), decltype(reduce_pair_function),
               ReduceConfig, KeyHashFunction, KeyEqualFunction,
-              /* VolatileKey */ false>;
+              CheckingDriver, /* VolatileKey */ false>;
 
     auto node = common::MakeCounting<ReduceNode>(
         *this, "ReducePair",
         key_extractor, reduce_pair_function, reduce_config,
-        key_hash_function, key_equal_funtion);
->>>>>>> cf28ed95
+        key_hash_function, key_equal_funtion, driver);
 
     return DIA<ValueType>(node);
 }
