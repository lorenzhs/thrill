--- conflicted
+++ resolved
@@ -273,18 +273,11 @@
     //! handle to additional thread for post phase
     std::thread thread_;
 
-<<<<<<< HEAD
-    core::ReducePrePhase<TableItem, Key, ValueType, KeyExtractor,
-                         ReduceFunction, Manipulator, VolatileKey, ReduceConfig,
-                         HashIndexFunction, KeyEqualFunction, KeyHashFunction,
-                         UseDuplicateDetection> pre_phase_;
-=======
     core::ReducePrePhase<
         TableItem, Key, ValueType, KeyExtractor,
-        ReduceFunction, VolatileKey, data::Stream::Writer, ReduceConfig,
+        ReduceFunction, Manipulator, VolatileKey, data::Stream::Writer, ReduceConfig,
         HashIndexFunction, KeyEqualFunction, KeyHashFunction,
         UseDuplicateDetection> pre_phase_;
->>>>>>> aedb7306
 
     core::ReduceByHashPostPhase<
         TableItem, Key, ValueType, KeyExtractor, ReduceFunction, Emitter,
