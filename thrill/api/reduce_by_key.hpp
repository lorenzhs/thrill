/*******************************************************************************
 * thrill/api/reduce_by_key.hpp
 *
 * DIANode for a reduce operation. Performs the actual reduce operation
 *
 * Part of Project Thrill - http://project-thrill.org
 *
 * Copyright (C) 2015 Matthias Stumpp <mstumpp@gmail.com>
 * Copyright (C) 2015 Alexander Noe <aleexnoe@gmail.com>
 * Copyright (C) 2015 Sebastian Lamm <seba.lamm@gmail.com>
 *
 * All rights reserved. Published under the BSD-2 license in the LICENSE file.
 ******************************************************************************/

#pragma once
#ifndef THRILL_API_REDUCE_BY_KEY_HEADER
#define THRILL_API_REDUCE_BY_KEY_HEADER

#include <thrill/api/dia.hpp>
#include <thrill/api/dop_node.hpp>
#include <thrill/common/functional.hpp>
#include <thrill/common/logger.hpp>
#include <thrill/common/porting.hpp>
#include <thrill/core/reduce_by_hash_post_phase.hpp>
#include <thrill/core/reduce_pre_phase.hpp>
#include <tlx/meta/is_std_pair.hpp>

#include <functional>
#include <memory>
#include <thread>
#include <type_traits>
#include <typeinfo>
#include <utility>
#include <vector>

namespace thrill {
namespace api {

class DefaultReduceConfig : public core::DefaultReduceConfig
{ };

/*!
 * A DIANode which performs a Reduce operation. Reduce groups the elements in a
 * DIA by their key and reduces every key bucket to a single element each. The
 * ReduceNode stores the key_extractor and the reduce_function UDFs. The
 * chainable LOps ahead of the Reduce operation are stored in the Stack. The
 * ReduceNode has the type ValueType, which is the result type of the
 * reduce_function.
 *
 * \tparam ValueType Output type of the Reduce operation
 * \tparam Stack Function stack, which contains the chained lambdas between the
 *  last and this DIANode.
 * \tparam KeyExtractor Type of the key_extractor function.
 * \tparam ReduceFunction Type of the reduce_function.
 * \tparam VolatileKey Whether to reuse the key once extracted in during pre reduce
 * (false) or let the post reduce extract the key again (true).
 *
 * \ingroup api_layer
 */
template <typename ValueType,
          typename KeyExtractor, typename ReduceFunction,
          typename ReduceConfig, typename KeyHashFunction,
          typename KeyEqualFunction, typename CheckingDriver,
          const bool VolatileKey, bool UseDuplicateDetection>
class ReduceNode final : public DOpNode<ValueType>
{
private:
    static constexpr bool debug = false;

    using Super = DOpNode<ValueType>;
    using Super::context_;

    using Key = typename common::FunctionTraits<KeyExtractor>::result_type;

    using TableItem =
        typename std::conditional<
            VolatileKey, std::pair<Key, ValueType>, ValueType>::type;

    using HashIndexFunction = core::ReduceByHash<Key, KeyHashFunction>;

    using Checker = typename CheckingDriver::checker_t;
    using Manipulator = typename CheckingDriver::manipulator_t;

    static constexpr bool use_mix_stream_ = ReduceConfig::use_mix_stream_;
    static constexpr bool use_post_thread_ = ReduceConfig::use_post_thread_;

    //! Emitter for PostPhase to push elements to next DIA object.
    class Emitter
    {
    public:
        explicit Emitter(ReduceNode* node, Checker& checker)
            : node_(node), checker_(checker) { }

        void operator () (const ValueType& item) const {
            checker_.add_post(item);
            return node_->PushItem(item);
        }

        void operator () (const ValueType& item, const TableItem& pair) const {
            checker_.add_post(pair);
            return node_->PushItem(item);
        }

    private:
        ReduceNode* node_;
        Checker& checker_;
    };

    template <typename V, typename PrePhase, typename Checker,
              typename KeyIsValue = void>
    struct ReducePreOp {
        ReducePreOp(PrePhase& pre_phase, const KeyExtractor&, Checker& checker)
            : pre_phase_(pre_phase), checker_(checker) { }
        auto operator () (const ValueType& input) {
            checker_.add_pre(input);
            return pre_phase_.Insert(input);
        }

    private:
        PrePhase& pre_phase_;
        Checker&  checker_;
    };

    template <typename V, typename PrePhase, typename Checker>
    struct ReducePreOp<V, PrePhase, Checker,
                       typename std::enable_if_t<(
                           std::is_same<std::decay_t<V>, Key>::value ||
                           std::is_same<std::decay_t<V>, ValueType>::value)> >{
        ReducePreOp(PrePhase& pre_phase, const KeyExtractor& key_extractor,
                    Checker& checker)
            : pre_phase_(pre_phase),
              key_extractor_(key_extractor),
              checker_(checker) { }
        auto operator () (const ValueType& input) {
            checker_.add_pre(key_extractor_(input), input);
            return pre_phase_.Insert(input);
        }

    private:
        PrePhase&           pre_phase_;
        const KeyExtractor& key_extractor_;
        Checker&            checker_;
    };

public:
    /*!
     * Constructor for a ReduceNode. Sets the parent, stack, key_extractor and
     * reduce_function.
     */
    template <typename ParentDIA>
    ReduceNode(const ParentDIA& parent,
               const char* label,
               const KeyExtractor& key_extractor,
               const ReduceFunction& reduce_function,
               const ReduceConfig& config,
               const KeyHashFunction& key_hash_function,
               const KeyEqualFunction& key_equal_function,
               std::shared_ptr<CheckingDriver> driver)
        : Super(parent.ctx(), label, { parent.id() }, { parent.node() }),
          mix_stream_(use_mix_stream_ ?
                      parent.ctx().GetNewMixStream(this) : nullptr),
          cat_stream_(use_mix_stream_ ?
                      nullptr : parent.ctx().GetNewCatStream(this)),
          emitters_(use_mix_stream_ ?
                    mix_stream_->GetWriters() : cat_stream_->GetWriters()),
          pre_phase_(
              context_, Super::id(), parent.ctx().num_workers(),
              key_extractor, reduce_function, emitters_, driver->manipulator(),
              config, HashIndexFunction(key_hash_function), key_equal_function,
              key_hash_function),
          post_phase_(
              context_, Super::id(), key_extractor, reduce_function,
              Emitter(this, driver->checker()), driver->manipulator(), config,
              HashIndexFunction(key_hash_function), key_equal_function),
          key_extractor_(key_extractor),
          checking_driver_(driver)
    {
        // Reset checker
        checking_driver_->reset();
        // Hook PreOp: Locally hash elements of the current DIA onto buckets and
        // reduce each bucket to a single value, afterwards send data to another
        // worker given by the shuffle algorithm.
        auto pre_op_fn = ReducePreOp<ValueType, decltype(pre_phase_), Checker>
                             (pre_phase_, key_extractor, driver->checker());
        // close the function stack with our pre op and register it at
        // parent node for output
        auto lop_chain = parent.stack().push(pre_op_fn).fold();
        parent.node()->AddChild(this, lop_chain);
    }

    DIAMemUse PreOpMemUse() final {
        // request maximum RAM limit, the value is calculated by StageBuilder,
        // and set as DIABase::mem_limit_.
        return DIAMemUse::Max();
    }

    void StartPreOp(size_t /* id */) final {
        LOG << *this << " running StartPreOp";
        if (!use_post_thread_) {
            // use pre_phase without extra thread
            pre_phase_.Initialize(DIABase::mem_limit_);
        }
        else {
            pre_phase_.Initialize(DIABase::mem_limit_ / 2);
            post_phase_.Initialize(DIABase::mem_limit_ / 2);

            // start additional thread to receive from the channel
            thread_ = common::CreateThread([this] { ProcessChannel(); });
        }
    }

    void StopPreOp(size_t /* id */) final {
        LOG << *this << " running StopPreOp";
        // Flush hash table before the postOp
        pre_phase_.FlushAll();
        pre_phase_.CloseAll();
        if (use_post_thread_) {
            // waiting for the additional thread to finish the reduce
            thread_.join();
            // deallocate stream if already processed
            use_mix_stream_ ? mix_stream_.reset() : cat_stream_.reset();
        }
    }

    void Execute() final { }

    DIAMemUse PushDataMemUse() final {
        return DIAMemUse::Max();
    }

    void PushData(bool consume) final {

        if (!use_post_thread_ && !reduced_) {
            // not final reduced, and no additional thread, perform post reduce
            post_phase_.Initialize(DIABase::mem_limit_);
            ProcessChannel();

            // deallocate stream if already processed
            use_mix_stream_ ? mix_stream_.reset() : cat_stream_.reset();

            reduced_ = true;
        }
        post_phase_.PushData(consume);
    }

    //! process the inbound data in the post reduce phase
    void ProcessChannel() {
        if (use_mix_stream_)
        {
            auto reader = mix_stream_->GetMixReader(/* consume */ true);
            sLOG << "reading data from" << mix_stream_->id()
                 << "to push into post phase which flushes to" << this->id();
            while (reader.HasNext()) {
                post_phase_.Insert(reader.template Next<TableItem>());
            }
        }
        else
        {
            auto reader = cat_stream_->GetCatReader(/* consume */ true);
            sLOG << "reading data from" << cat_stream_->id()
                 << "to push into post phase which flushes to" << this->id();
            while (reader.HasNext()) {
                post_phase_.Insert(reader.template Next<TableItem>());
            }
        }
    }

    void Dispose() final {
        post_phase_.Dispose();
    }

private:
    // pointers for both Mix and CatStream. only one is used, the other costs
    // only a null pointer.
    data::MixStreamPtr mix_stream_;
    data::CatStreamPtr cat_stream_;

    data::Stream::Writers emitters_;
    //! handle to additional thread for post phase
    std::thread thread_;

    core::ReducePrePhase<
        TableItem, Key, ValueType, KeyExtractor,
        ReduceFunction, Manipulator, VolatileKey, data::Stream::Writer, ReduceConfig,
        HashIndexFunction, KeyEqualFunction, KeyHashFunction,
        UseDuplicateDetection> pre_phase_;

    core::ReduceByHashPostPhase<
        TableItem, Key, ValueType, KeyExtractor, ReduceFunction, Emitter,
        Manipulator, VolatileKey, ReduceConfig,
        HashIndexFunction, KeyEqualFunction> post_phase_;

    const KeyExtractor& key_extractor_;

    std::shared_ptr<CheckingDriver> checking_driver_;

    bool reduced_ = false;
};

template <typename ValueType, typename Stack>
template <typename KeyExtractor, typename ReduceFunction,
          typename ReduceConfig, typename CheckingDriver>
auto DIA<ValueType, Stack>::ReduceByKey(
    const KeyExtractor& key_extractor,
    const ReduceFunction& reduce_function,
    const ReduceConfig& reduce_config,
    std::shared_ptr<CheckingDriver> driver) const {
    // forward to main function
    using Key = typename common::FunctionTraits<KeyExtractor>::result_type;
    return ReduceByKey(
        NoVolatileKeyTag, NoDuplicateDetectionTag,
        key_extractor, reduce_function, reduce_config,
        std::hash<Key>(), std::equal_to<Key>(), driver);
}

template <typename ValueType, typename Stack>
template <typename KeyExtractor, typename ReduceFunction,
          typename ReduceConfig, typename KeyHashFunction,
          typename CheckingDriver>
auto DIA<ValueType, Stack>::ReduceByKey(
    const KeyExtractor& key_extractor,
    const ReduceFunction& reduce_function,
    const ReduceConfig& reduce_config,
    const KeyHashFunction& key_hash_function,
    std::shared_ptr<CheckingDriver> driver) const {
    // forward to main function
    using Key = typename common::FunctionTraits<KeyExtractor>::result_type;
    return ReduceByKey(
        NoVolatileKeyTag, NoDuplicateDetectionTag,
        key_extractor, reduce_function, reduce_config,
        key_hash_function, std::equal_to<Key>(), driver);
}

template <typename ValueType, typename Stack>
template <bool VolatileKeyValue,
          typename KeyExtractor, typename ReduceFunction, typename ReduceConfig,
          typename KeyHashFunction, typename KeyEqualFunction,
          typename CheckingDriver>
auto DIA<ValueType, Stack>::ReduceByKey(
    const VolatileKeyFlag<VolatileKeyValue>& volatile_key_flag,
    const KeyExtractor& key_extractor,
    const ReduceFunction& reduce_function,
    const ReduceConfig& reduce_config,
    const KeyHashFunction& key_hash_function,
    const KeyEqualFunction& key_equal_funtion,
    std::shared_ptr<CheckingDriver> driver) const {
    // forward to main function
    return ReduceByKey(
        volatile_key_flag, NoDuplicateDetectionTag,
        key_extractor, reduce_function, reduce_config,
        key_hash_function, key_equal_funtion, driver);
}

template <typename ValueType, typename Stack>
template <bool DuplicateDetectionValue,
          typename KeyExtractor, typename ReduceFunction, typename ReduceConfig,
          typename KeyHashFunction, typename KeyEqualFunction,
          typename CheckingDriver>
auto DIA<ValueType, Stack>::ReduceByKey(
    const DuplicateDetectionFlag<DuplicateDetectionValue>& duplicate_detection_flag,
    const KeyExtractor& key_extractor,
    const ReduceFunction& reduce_function,
    const ReduceConfig& reduce_config,
    const KeyHashFunction& key_hash_function,
    const KeyEqualFunction& key_equal_funtion,
    std::shared_ptr<CheckingDriver> driver) const {
    // forward to main function
    return ReduceByKey(
        NoVolatileKeyTag, duplicate_detection_flag,
        key_extractor, reduce_function, reduce_config,
        key_hash_function, key_equal_funtion, driver);
}

template <typename ValueType, typename Stack>
template <bool VolatileKeyValue,
          bool DuplicateDetectionValue,
          typename KeyExtractor, typename ReduceFunction, typename ReduceConfig,
          typename KeyHashFunction, typename KeyEqualFunction,
          typename CheckingDriver>
auto DIA<ValueType, Stack>::ReduceByKey(
    const VolatileKeyFlag<VolatileKeyValue>&,
    const DuplicateDetectionFlag<DuplicateDetectionValue>&,
    const KeyExtractor& key_extractor,
    const ReduceFunction& reduce_function,
    const ReduceConfig& reduce_config,
    const KeyHashFunction& key_hash_function,
    const KeyEqualFunction& key_equal_funtion,
    std::shared_ptr<CheckingDriver> driver) const {
    assert(IsValid());

    using DOpResult
        = typename common::FunctionTraits<ReduceFunction>::result_type;

    static_assert(
        std::is_convertible<
            ValueType,
            typename common::FunctionTraits<ReduceFunction>::template arg<0>
            >::value,
        "ReduceFunction has the wrong input type");

    static_assert(
        std::is_convertible<
            ValueType,
            typename common::FunctionTraits<ReduceFunction>::template arg<1>
            >::value,
        "ReduceFunction has the wrong input type");

    static_assert(
        std::is_same<
            DOpResult,
            ValueType>::value,
        "ReduceFunction has the wrong output type");

    static_assert(
        std::is_same<
            typename std::decay<typename common::FunctionTraits<KeyExtractor>::
                                template arg<0> >::type,
            ValueType>::value,
        "KeyExtractor has the wrong input type");

    using ReduceNode = api::ReduceNode<
<<<<<<< HEAD
              DOpResult, KeyExtractor, ReduceFunction, ReduceConfig,
              KeyHashFunction, KeyEqualFunction, CheckingDriver,
              VolatileKeyValue, DuplicateDetectionValue>;
=======
        DOpResult, KeyExtractor, ReduceFunction, ReduceConfig,
        KeyHashFunction, KeyEqualFunction,
        VolatileKeyValue, DuplicateDetectionValue>;
>>>>>>> b11854ef

    auto node = tlx::make_counting<ReduceNode>(
        *this, "ReduceByKey",
        key_extractor, reduce_function, reduce_config,
        key_hash_function, key_equal_funtion, driver);

    return DIA<DOpResult>(node);
}

/******************************************************************************/
// ReducePair

template <typename ValueType, typename Stack>
template <typename ReduceFunction, typename ReduceConfig,
          typename CheckingDriver>
auto DIA<ValueType, Stack>::ReducePair(
    const ReduceFunction& reduce_function,
    const ReduceConfig& reduce_config,
    std::shared_ptr<CheckingDriver> driver) const {
    // forward to main function
    using Key = typename ValueType::first_type;
    return ReducePair(reduce_function, reduce_config,
                      std::hash<Key>(), std::equal_to<Key>(), driver);
}

template <typename ValueType, typename Stack>
template <typename ReduceFunction, typename ReduceConfig,
          typename KeyHashFunction, typename CheckingDriver>
auto DIA<ValueType, Stack>::ReducePair(
    const ReduceFunction& reduce_function,
    const ReduceConfig& reduce_config,
    const KeyHashFunction& key_hash_function,
    std::shared_ptr<CheckingDriver> driver) const {
    // forward to main function
    using Key = typename ValueType::first_type;
    return ReducePair(reduce_function, reduce_config,
                      key_hash_function, std::equal_to<Key>(), driver);
}

template <typename ValueType, typename Stack>
template <typename ReduceFunction, typename ReduceConfig,
          typename KeyHashFunction, typename KeyEqualFunction,
          typename CheckingDriver>
auto DIA<ValueType, Stack>::ReducePair(
    const ReduceFunction& reduce_function,
    const ReduceConfig& reduce_config,
    const KeyHashFunction& key_hash_function,
    const KeyEqualFunction& key_equal_funtion,
    std::shared_ptr<CheckingDriver> driver) const {
    // forward to main function
    return ReducePair(NoDuplicateDetectionTag,
                      reduce_function, reduce_config,
                      key_hash_function, key_equal_funtion, driver);
}

template <typename ValueType, typename Stack>
template <bool DuplicateDetectionValue,
          typename ReduceFunction, typename ReduceConfig,
          typename KeyHashFunction, typename KeyEqualFunction,
          typename CheckingDriver>
auto DIA<ValueType, Stack>::ReducePair(
    const DuplicateDetectionFlag<DuplicateDetectionValue>&,
    const ReduceFunction& reduce_function,
    const ReduceConfig& reduce_config,
    const KeyHashFunction& key_hash_function,
    const KeyEqualFunction& key_equal_funtion,
    std::shared_ptr<CheckingDriver> driver) const {
    assert(IsValid());

    using DOpResult
        = typename common::FunctionTraits<ReduceFunction>::result_type;

    static_assert(tlx::is_std_pair<ValueType>::value,
                  "ValueType is not a pair");

    static_assert(
        std::is_convertible<
            typename ValueType::second_type,
            typename common::FunctionTraits<ReduceFunction>::template arg<0>
            >::value,
        "ReduceFunction has the wrong input type");

    static_assert(
        std::is_convertible<
            typename ValueType::second_type,
            typename common::FunctionTraits<ReduceFunction>::template arg<1>
            >::value,
        "ReduceFunction has the wrong input type");

    static_assert(
        std::is_same<
            DOpResult,
            typename ValueType::second_type>::value,
        "ReduceFunction has the wrong output type");

    auto key_extractor = [](const ValueType& value) { return value.first; };

    auto reduce_pair_function =
        [reduce_function](const ValueType& a, const ValueType& b) {
            return ValueType(a.first, reduce_function(a.second, b.second));
        };

    using ReduceNode = api::ReduceNode<
<<<<<<< HEAD
              ValueType,
              decltype(key_extractor), decltype(reduce_pair_function),
              ReduceConfig, KeyHashFunction, KeyEqualFunction,
              CheckingDriver, /* VolatileKey */ false, DuplicateDetectionValue>;
=======
        ValueType,
        decltype(key_extractor), decltype(reduce_pair_function),
        ReduceConfig, KeyHashFunction, KeyEqualFunction,
        /* VolatileKey */ false, DuplicateDetectionValue>;
>>>>>>> b11854ef

    auto node = tlx::make_counting<ReduceNode>(
        *this, "ReducePair",
        key_extractor, reduce_pair_function, reduce_config,
        key_hash_function, key_equal_funtion, driver);

    return DIA<ValueType>(node);
}

} // namespace api
} // namespace thrill

#endif // !THRILL_API_REDUCE_BY_KEY_HEADER

/******************************************************************************/<|MERGE_RESOLUTION|>--- conflicted
+++ resolved
@@ -419,15 +419,9 @@
         "KeyExtractor has the wrong input type");
 
     using ReduceNode = api::ReduceNode<
-<<<<<<< HEAD
-              DOpResult, KeyExtractor, ReduceFunction, ReduceConfig,
-              KeyHashFunction, KeyEqualFunction, CheckingDriver,
-              VolatileKeyValue, DuplicateDetectionValue>;
-=======
         DOpResult, KeyExtractor, ReduceFunction, ReduceConfig,
-        KeyHashFunction, KeyEqualFunction,
+        KeyHashFunction, KeyEqualFunction, CheckingDriver,
         VolatileKeyValue, DuplicateDetectionValue>;
->>>>>>> b11854ef
 
     auto node = tlx::make_counting<ReduceNode>(
         *this, "ReduceByKey",
@@ -531,17 +525,10 @@
         };
 
     using ReduceNode = api::ReduceNode<
-<<<<<<< HEAD
-              ValueType,
-              decltype(key_extractor), decltype(reduce_pair_function),
-              ReduceConfig, KeyHashFunction, KeyEqualFunction,
-              CheckingDriver, /* VolatileKey */ false, DuplicateDetectionValue>;
-=======
         ValueType,
         decltype(key_extractor), decltype(reduce_pair_function),
         ReduceConfig, KeyHashFunction, KeyEqualFunction,
-        /* VolatileKey */ false, DuplicateDetectionValue>;
->>>>>>> b11854ef
+        CheckingDriver, /* VolatileKey */ false, DuplicateDetectionValue>;
 
     auto node = tlx::make_counting<ReduceNode>(
         *this, "ReducePair",
