--- conflicted
+++ resolved
@@ -781,9 +781,7 @@
      */
     template <typename KeyExtractor, typename ReduceFunction,
               typename ReduceConfig = class DefaultReduceConfig,
-              typename CheckingDriver = checkers::Driver<
-                  checkers::ReduceCheckerDummy,
-                  checkers::ReduceManipulatorDummy> >
+              typename CheckingDriver = checkers::DummyReduceDriver>
     auto ReduceByKey(
         const KeyExtractor &key_extractor,
         const ReduceFunction &reduce_function,
@@ -822,9 +820,7 @@
      */
     template <typename KeyExtractor, typename ReduceFunction,
               typename ReduceConfig, typename KeyHashFunction,
-              typename CheckingDriver = checkers::Driver<
-                  checkers::ReduceCheckerDummy,
-                  checkers::ReduceManipulatorDummy> >
+              typename CheckingDriver = checkers::DummyReduceDriver>
     auto ReduceByKey(
         const KeyExtractor &key_extractor,
         const ReduceFunction &reduce_function,
@@ -867,9 +863,7 @@
     template <typename KeyExtractor, typename ReduceFunction,
               typename ReduceConfig,
               typename KeyHashFunction, typename KeyEqualFunction,
-              typename CheckingDriver = checkers::Driver<
-                  checkers::ReduceCheckerDummy,
-                  checkers::ReduceManipulatorDummy> >
+              typename CheckingDriver = checkers::DummyReduceDriver>
     auto ReduceByKey(
         const KeyExtractor &key_extractor,
         const ReduceFunction &reduce_function,
@@ -908,20 +902,11 @@
      *
      * \param reduce_config Reduce configuration.
      *
-<<<<<<< HEAD
+     * \param key_hash_function Function to hash keys extracted by KeyExtractor.
+     *
+     * \param key_equal_function Function to compare keys in reduce hash tables.
+
      * \param driver Checking driver.
-     *
-     * \ingroup dia_dops
-     */
-    template <typename KeyExtractor, typename ReduceFunction,
-              typename ReduceConfig = class DefaultReduceConfig,
-              typename CheckingDriver = checkers::Driver<
-                  checkers::ReduceCheckerDummy,
-                  checkers::ReduceManipulatorDummy> >
-=======
-     * \param key_hash_function Function to hash keys extracted by KeyExtractor.
-     *
-     * \param key_equal_function Function to compare keys in reduce hash tables.
      *
      * \ingroup dia_dops
      */
@@ -931,20 +916,17 @@
               typename KeyHashFunction =
                   std::hash<typename FunctionTraits<KeyExtractor>::result_type>,
               typename KeyEqualFunction =
-                  std::equal_to<typename FunctionTraits<KeyExtractor>::result_type> >
->>>>>>> 36aae5e6
+                  std::equal_to<typename FunctionTraits<KeyExtractor>::result_type>,
+              typename CheckingDriver = checkers::DummyReduceDriver>
     auto ReduceByKey(
         const VolatileKeyFlag<VolatileKeyValue>&,
         const KeyExtractor &key_extractor,
         const ReduceFunction &reduce_function,
         const ReduceConfig& reduce_config = ReduceConfig(),
-<<<<<<< HEAD
+        const KeyHashFunction& key_hash_function = KeyHashFunction(),
+        const KeyEqualFunction& key_equal_function = KeyEqualFunction(),
         std::shared_ptr<CheckingDriver> driver =
             std::make_shared<CheckingDriver>()) const;
-=======
-        const KeyHashFunction& key_hash_function = KeyHashFunction(),
-        const KeyEqualFunction& key_equal_function = KeyEqualFunction()) const;
->>>>>>> 36aae5e6
 
     /*!
      * ReduceByKey is a DOp, which groups elements of the DIA with the
@@ -981,35 +963,23 @@
      *
      * \ingroup dia_dops
      */
-<<<<<<< HEAD
-    template <typename KeyExtractor, typename ReduceFunction,
-              typename ReduceConfig, typename KeyHashFunction,
-              typename CheckingDriver = checkers::Driver<
-                  checkers::ReduceCheckerDummy,
-                  checkers::ReduceManipulatorDummy> >
-=======
     template <bool DuplicateDetectionValue,
               typename KeyExtractor, typename ReduceFunction,
               typename ReduceConfig = class DefaultReduceConfig,
               typename KeyHashFunction =
                   std::hash<typename FunctionTraits<KeyExtractor>::result_type>,
               typename KeyEqualFunction =
-                  std::equal_to<typename FunctionTraits<KeyExtractor>::result_type> >
->>>>>>> 36aae5e6
+                  std::equal_to<typename FunctionTraits<KeyExtractor>::result_type>,
+              typename CheckingDriver = checkers::DummyReduceDriver>
     auto ReduceByKey(
         const DuplicateDetectionFlag<DuplicateDetectionValue>&,
         const KeyExtractor &key_extractor,
         const ReduceFunction &reduce_function,
-<<<<<<< HEAD
-        const ReduceConfig &reduce_config,
-        const KeyHashFunction &key_hash_function,
+        const ReduceConfig& reduce_config = ReduceConfig(),
+        const KeyHashFunction& key_hash_function = KeyHashFunction(),
+        const KeyEqualFunction& key_equal_function = KeyEqualFunction(),
         std::shared_ptr<CheckingDriver> driver =
             std::make_shared<CheckingDriver>()) const;
-=======
-        const ReduceConfig& reduce_config = ReduceConfig(),
-        const KeyHashFunction& key_hash_function = KeyHashFunction(),
-        const KeyEqualFunction& key_equal_function = KeyEqualFunction()) const;
->>>>>>> 36aae5e6
 
     /*!
      * ReduceByKey is a DOp, which groups elements of the DIA with the
@@ -1044,14 +1014,6 @@
      *
      * \ingroup dia_dops
      */
-<<<<<<< HEAD
-    template <typename KeyExtractor, typename ReduceFunction,
-              typename ReduceConfig,
-              typename KeyHashFunction, typename KeyEqualFunction,
-              typename CheckingDriver = checkers::Driver<
-                  checkers::ReduceCheckerDummy,
-                  checkers::ReduceManipulatorDummy> >
-=======
     template <bool VolatileKeyValue,
               bool DuplicateDetectionValue,
               typename KeyExtractor, typename ReduceFunction,
@@ -1059,24 +1021,18 @@
               typename KeyHashFunction =
                   std::hash<typename FunctionTraits<KeyExtractor>::result_type>,
               typename KeyEqualFunction =
-                  std::equal_to<typename FunctionTraits<KeyExtractor>::result_type> >
->>>>>>> 36aae5e6
+                  std::equal_to<typename FunctionTraits<KeyExtractor>::result_type>,
+              typename CheckingDriver = checkers::DummyReduceDriver>
     auto ReduceByKey(
         const VolatileKeyFlag<VolatileKeyValue>&,
         const DuplicateDetectionFlag<DuplicateDetectionValue>&,
         const KeyExtractor &key_extractor,
         const ReduceFunction &reduce_function,
-<<<<<<< HEAD
-        const ReduceConfig &reduce_config,
-        const KeyHashFunction &key_hash_function,
-        const KeyEqualFunction &key_equal_function,
+        const ReduceConfig& reduce_config = ReduceConfig(),
+        const KeyHashFunction& key_hash_function = KeyHashFunction(),
+        const KeyEqualFunction& key_equal_function = KeyEqualFunction(),
         std::shared_ptr<CheckingDriver> driver =
             std::make_shared<CheckingDriver>()) const;
-=======
-        const ReduceConfig& reduce_config = ReduceConfig(),
-        const KeyHashFunction& key_hash_function = KeyHashFunction(),
-        const KeyEqualFunction& key_equal_function = KeyEqualFunction()) const;
->>>>>>> 36aae5e6
 
     /*!
      * ReducePair is a DOp, which groups key-value-pairs in the input DIA by
@@ -1104,9 +1060,7 @@
      */
     template <typename ReduceFunction,
               typename ReduceConfig = class DefaultReduceConfig,
-              typename CheckingDriver = checkers::Driver<
-                  checkers::ReduceCheckerDummy,
-                  checkers::ReduceManipulatorDummy> >
+              typename CheckingDriver = checkers::DummyReduceDriver>
     auto ReducePair(
         const ReduceFunction &reduce_function,
         const ReduceConfig& reduce_config = ReduceConfig(),
@@ -1137,17 +1091,9 @@
      *
      * \ingroup dia_dops
      */
-<<<<<<< HEAD
-    template <typename ReduceFunction,
-              typename ReduceConfig,
+    template <typename ReduceFunction, typename ReduceConfig,
               typename KeyHashFunction,
-              typename CheckingDriver = checkers::Driver<
-                  checkers::ReduceCheckerDummy,
-                  checkers::ReduceManipulatorDummy> >
-=======
-    template <typename ReduceFunction, typename ReduceConfig,
-              typename KeyHashFunction>
->>>>>>> 36aae5e6
+              typename CheckingDriver = checkers::DummyReduceDriver>
     auto ReducePair(
         const ReduceFunction &reduce_function,
         const ReduceConfig &reduce_config,
@@ -1181,17 +1127,9 @@
      *
      * \ingroup dia_dops
      */
-<<<<<<< HEAD
-    template <typename ReduceFunction,
-              typename ReduceConfig,
+    template <typename ReduceFunction, typename ReduceConfig,
               typename KeyHashFunction, typename KeyEqualFunction,
-              typename CheckingDriver = checkers::Driver<
-                  checkers::ReduceCheckerDummy,
-                  checkers::ReduceManipulatorDummy> >
-=======
-    template <typename ReduceFunction, typename ReduceConfig,
-              typename KeyHashFunction, typename KeyEqualFunction>
->>>>>>> 36aae5e6
+              typename CheckingDriver = checkers::DummyReduceDriver>
     auto ReducePair(
         const ReduceFunction &reduce_function,
         const ReduceConfig &reduce_config,
@@ -1230,14 +1168,16 @@
               typename ReduceFunction,
               typename ReduceConfig = class DefaultReduceConfig,
               typename KeyHashFunction,
-              typename KeyEqualFunction
-              >
+              typename KeyEqualFunction,
+              typename CheckingDriver = checkers::DummyReduceDriver>
     auto ReducePair(
         const DuplicateDetectionFlag<DuplicateDetectionValue>&,
         const ReduceFunction &reduce_function,
         const ReduceConfig& reduce_config = ReduceConfig(),
         const KeyHashFunction& key_hash_function = KeyHashFunction(),
-        const KeyEqualFunction& key_equal_function = KeyEqualFunction()) const;
+        const KeyEqualFunction& key_equal_function = KeyEqualFunction(),
+        std::shared_ptr<CheckingDriver> driver =
+            std::make_shared<CheckingDriver>()) const;
 
     /*!
      * ReduceToIndex is a DOp, which groups elements of the DIA with the
@@ -1279,9 +1219,7 @@
      */
     template <typename KeyExtractor, typename ReduceFunction,
               typename ReduceConfig = class DefaultReduceToIndexConfig,
-              typename CheckingDriver = checkers::Driver<
-                  checkers::ReduceCheckerDummy,
-                  checkers::ReduceManipulatorDummy> >
+              typename CheckingDriver = checkers::DummyReduceDriver>
     auto ReduceToIndex(
         const KeyExtractor &key_extractor,
         const ReduceFunction &reduce_function,
@@ -1330,17 +1268,10 @@
      *
      * \ingroup dia_dops
      */
-<<<<<<< HEAD
-    template <typename KeyExtractor, typename ReduceFunction,
-              typename ReduceConfig = class DefaultReduceToIndexConfig,
-              typename CheckingDriver = checkers::Driver<
-                  checkers::ReduceCheckerDummy,
-                  checkers::ReduceManipulatorDummy> >
-=======
     template <bool VolatileKeyValue,
               typename KeyExtractor, typename ReduceFunction,
-              typename ReduceConfig = class DefaultReduceToIndexConfig>
->>>>>>> 36aae5e6
+              typename ReduceConfig = class DefaultReduceToIndexConfig,
+              typename CheckingDriver = checkers::DummyReduceDriver>
     auto ReduceToIndex(
         const VolatileKeyFlag<VolatileKeyValue>&,
         const KeyExtractor &key_extractor,
