/*******************************************************************************
 * thrill/api/dia.hpp
 *
 * Interface for Operations, holds pointer to node and lambda from node to state
 *
 * Part of Project Thrill - http://project-thrill.org
 *
 * Copyright (C) 2015 Alexander Noe <aleexnoe@gmail.com>
 * Copyright (C) 2015 Sebastian Lamm <seba.lamm@gmail.com>
 * Copyright (C) 2015 Timo Bingmann <tb@panthema.net>
 * Copyright (C) 2015 Huyen Chau Nguyen <hello@chau-nguyen.de>
 *
 * All rights reserved. Published under the BSD-2 license in the LICENSE file.
 ******************************************************************************/

#pragma once
#ifndef THRILL_API_DIA_HEADER
#define THRILL_API_DIA_HEADER

#include <thrill/api/action_node.hpp>
#include <thrill/api/context.hpp>
#include <thrill/api/dia_node.hpp>
<<<<<<< HEAD
#include <thrill/api/function_stack.hpp>
#include <thrill/checkers/driver.hpp>
#include <thrill/checkers/reduce.hpp>
#include <thrill/checkers/sort.hpp>
=======
>>>>>>> d2b5dd85
#include <thrill/common/function_traits.hpp>
#include <thrill/common/functional.hpp>
#include <tlx/meta/function_stack.hpp>

#include <cassert>
#include <functional>
#include <memory>
#include <ostream>
#include <string>
#include <utility>
#include <vector>

namespace thrill {
namespace api {

//! \ingroup api_layer
//! \{

//! tag structure for ReduceByKey(), and ReduceToIndex()
template <bool Value>
struct VolatileKeyFlag {
    VolatileKeyFlag() { }
    static const bool value = Value;
};

//! global const VolatileKeyFlag instance
const struct VolatileKeyFlag<true> VolatileKeyTag;

//! global const VolatileKeyFlag instance
const struct VolatileKeyFlag<false> NoVolatileKeyTag;

//! tag structure for Window() and FlatWindow()
struct DisjointTag {
    DisjointTag() { }
};

//! global const DisjointTag instance
const struct DisjointTag DisjointTag;

//! tag structure for Zip()
struct CutTag {
    CutTag() { }
};

//! global const CutTag instance
const struct CutTag CutTag;

//! tag structure for Zip()
struct PadTag {
    PadTag() { }
};

//! global const PadTag instance
const struct PadTag PadTag;

//! tag structure for Zip()
struct NoRebalanceTag {
    NoRebalanceTag() { }
};

//! global const NoRebalanceTag instance
const struct NoRebalanceTag NoRebalanceTag;

//! tag structure for Read()
struct LocalStorageTag {
    LocalStorageTag() { }
};

//! global const LocalStorageTag instance
const struct LocalStorageTag LocalStorageTag;

//! tag structure for ReduceByKey()
template <bool Value>
struct DuplicateDetectionFlag {
    DuplicateDetectionFlag() { }
    static const bool value = Value;
};

//! global const DuplicateDetectionFlag instance
const struct DuplicateDetectionFlag<true> DuplicateDetectionTag;

//! global const DuplicateDetectionFlag instance
const struct DuplicateDetectionFlag<false> NoDuplicateDetectionTag;

//! tag structure for GroupByKey(), and InnerJoin()
template <bool Value>
struct LocationDetectionFlag {
    LocationDetectionFlag() { }
    static const bool value = Value;
};

//! global const LocationDetectionFlag instance
const struct LocationDetectionFlag<true> LocationDetectionTag;

//! global const LocationDetectionFlag instance
const struct LocationDetectionFlag<false> NoLocationDetectionTag;

/*!
 * DIA is the interface between the user and the Thrill framework. A DIA can be
 * imagined as an immutable array, even though the data does not need to be
 * which represents the state after the previous DOp or Action. Additionally, a
 * DIA stores the local lambda function chain of type Stack, which can transform
 * elements of the DIANode to elements of this DIA. DOps/Actions create a DIA
 * and a new DIANode, to which the DIA links to. LOps only create a new DIA,
 * which link to the previous DIANode.
 *
 * \tparam ValueType Type of elements currently in this DIA.
 * \tparam Stack Type of the function chain.
 */
template <typename ValueType_,
          typename Stack_ = tlx::FunctionStack<ValueType_> >
class DIA
{
    friend class Context;

    //! alias for convenience.
    template <typename Function>
    using FunctionTraits = common::FunctionTraits<Function>;

public:
    //! type of the items virtually in the DIA, which is the type emitted by the
    //! current LOp stack.
    using ValueType = ValueType_;

    //! Type of this function stack
    using Stack = Stack_;

    //! type of the items delivered by the DOp, and pushed down the function
    //! stack towards the next nodes. If the function stack contains LOps nodes,
    //! these may transform the type.
    using StackInput = typename Stack::Input;

    //! boolean indication whether this FunctionStack is empty
    static constexpr bool stack_empty = Stack::empty;

    //! type of pointer to the real node object implementation. This object has
    //! base item type StackInput which is transformed by the function stack
    //! lambdas further. But even pushing more lambdas does not change the stack
    //! input type.
    using DIANodePtr = tlx::CountingPtr<DIANode<StackInput> >;

    //! default-constructor: invalid DIA
    DIA() = default;

    //! Return whether the DIA is valid.
    bool IsValid() const { return node_.get() != nullptr; }

    //! Assert that the DIA is valid.
    void AssertValid() const { assert(IsValid()); }

    /*!
     * Constructor of a new DIA with a pointer to a DIANode and a
     * function chain from the DIANode to this DIA.
     *
     * \param node Pointer to the last DIANode, DOps and Actions create a new
     * DIANode, LOps link to the DIANode of the previous DIA.
     *
     * \param stack Function stack consisting of functions between last DIANode
     * and this DIA.
     *
     * \param id Serial id of DIA, which includes LOps
     *
     * \param label static string label of DIA.
     */
    DIA(const DIANodePtr& node, const Stack& stack, size_t id, const char* label)
        : node_(node), stack_(stack), id_(id), label_(label) { }

    /*!
     * Constructor of a new DIA supporting move semantics of nodes.
     *
     * \param node Pointer to the last DIANode, DOps and Actions create a new
     * DIANode, LOps link to the DIANode of the previous DIA.
     *
     * \param stack Function stack consisting of functions between last DIANode
     * and this DIA.
     *
     * \param id Serial id of DIA, which includes LOps
     *
     * \param label static string label of DIA.
     */
    DIA(DIANodePtr&& node, const Stack& stack, size_t id, const char* label)
        : node_(std::move(node)), stack_(stack), id_(id), label_(label) { }

    /*!
     * Constructor of a new DIA with a real backing DIABase.
     *
     * \param node Pointer to the last DIANode, DOps and Actions create a new
     * DIANode, LOps link to the DIANode of the previous DIA.
      */
    explicit DIA(DIANodePtr&& node)
        : DIA(std::move(node), tlx::FunctionStack<ValueType>(),
              node->id(), node->label()) { }

    /*!
     * Copy-Constructor of a DIA with empty function chain from a DIA with
     * a non-empty chain.  The functionality of the chain is stored in a newly
     * created LOpNode.  The current DIA than points to this LOpNode.  This
     * is needed to support assignment operations between DIA's.
     */
#ifdef THRILL_DOXYGEN_IGNORE
    template <typename AnyStack>
    DIA(const DIA<ValueType, AnyStack>& rhs);
#else
    template <typename AnyStack>
    DIA(const DIA<ValueType, AnyStack>& rhs)
#if __GNUC__ && !__clang__
    // the attribute warning does not work with gcc?
    __attribute__ ((warning(      // NOLINT
                        "Casting to DIA creates LOpNode instead of inline chaining.\n"
                        "Consider whether you can use auto instead of DIA.")));
#elif __GNUC__ && __clang__
    __attribute__ ((deprecated)); // NOLINT
#else
    ;                             // NOLINT
#endif
#endif  // THRILL_DOXYGEN_IGNORE

    //! \name Const Accessors
    //! \{

    //! Returns a pointer to the according DIANode.
    const DIANodePtr& node() const {
        assert(IsValid());
        return node_;
    }

    //! Returns the number of references to the according DIANode.
    size_t node_refcount() const {
        assert(IsValid());
        return node_->reference_count();
    }

    //! Returns the stored function chain.
    const Stack& stack() const {
        assert(IsValid());
        return stack_;
    }

    //! Return context_ of DIANode, e.g. for creating new LOps and DOps
    Context& context() const {
        assert(IsValid());
        return node_->context();
    }

    //! Return context_ of DIANode, e.g. for creating new LOps and DOps
    Context& ctx() const {
        assert(IsValid());
        return node_->context();
    }

    //! Returns id_
    size_t id() const { return id_; }

    //! Returns label_
    const char * label() const { return label_; }

    //! \}

    /*!
     * Mark the referenced DIANode for keeping, which makes children not consume
     * the data when executing. This does not create a new DIA, but returns the
     * existing one.
     */
    const DIA& Keep(size_t increase = 1) const {
        assert(IsValid());
        if (node_->context().consume() && node_->consume_counter() == 0) {
            die("Keep() called on "
                << *node_ << " which was already consumed.");
        }
        node_->IncConsumeCounter(increase);
        return *this;
    }

    /*!
     * Mark the referenced DIANode for keeping forever, which makes children not
     * consume the data when executing. This does not create a new DIA, but
     * returns the existing one.
     */
    const DIA& KeepForever() const {
        assert(IsValid());
        node_->SetConsumeCounter(DIABase::kNeverConsume);
        return *this;
    }

    /*!
     * Execute DIA's scope and parents such that this (Action)Node is
     * Executed. This does not create a new DIA, but returns the existing one.
     */
    const DIA& Execute() const {
        assert(IsValid());
        node_->RunScope();
        return *this;
    }

    //! \name Local Operations (LOps)
    //! \{

    /*!
     * Map applies `map_function` : \f$ A \to B \f$ to each item of a DIA and
     * delivers a new DIA contains the returned values, which may be of a
     * different type.
     *
     * The function chain of the returned DIA is this DIA's stack_ chained with
     * map_fn.
     *
     * \param map_function Map function of type MapFunction, which maps each
     * element to an element of a possibly different type.
     *
     * \ingroup dia_lops
     */
    template <typename MapFunction>
    auto Map(const MapFunction& map_function) const {
        assert(IsValid());

        using MapArgument
                  = typename FunctionTraits<MapFunction>::template arg_plain<0>;
        using MapResult
                  = typename FunctionTraits<MapFunction>::result_type;
        auto conv_map_function =
            [map_function](const MapArgument& input, auto emit_func) {
                emit_func(map_function(input));
            };

        static_assert(
            std::is_convertible<ValueType, MapArgument>::value,
            "MapFunction has the wrong input type");

        size_t new_id = context().next_dia_id();

        node_->context().logger_
            << "id" << new_id
            << "label" << "Map"
            << "class" << "DIA"
            << "event" << "create"
            << "type" << "LOp"
            << "parents" << (common::Array<size_t>{ id_ });

        auto new_stack = stack_.push(conv_map_function);
        return DIA<MapResult, decltype(new_stack)>(
            node_, new_stack, new_id, "Map");
    }

    /*!
     * Each item of a DIA is tested using `filter_function` : \f$ A \to
     * \textrm{bool} \f$ to determine whether it is copied into the output DIA
     * or excluded.
     *
     * The function chain of the returned DIA is this DIA's stack_ chained with
     * filter_function.
     *
     * \param filter_function Filter function of type FilterFunction, which maps
     * each element to a boolean.
     *
     * \ingroup dia_lops
     */
    template <typename FilterFunction>
    auto Filter(const FilterFunction& filter_function) const {
        assert(IsValid());

        using FilterArgument
                  = typename FunctionTraits<FilterFunction>::template arg_plain<0>;
        auto conv_filter_function =
            [filter_function](const FilterArgument& input, auto emit_func) {
                if (filter_function(input)) emit_func(input);
            };

        static_assert(
            std::is_convertible<ValueType, FilterArgument>::value,
            "FilterFunction has the wrong input type");

        size_t new_id = context().next_dia_id();

        node_->context().logger_
            << "id" << new_id
            << "label" << "Filter"
            << "class" << "DIA"
            << "event" << "create"
            << "type" << "LOp"
            << "parents" << (common::Array<size_t>{ id_ });

        auto new_stack = stack_.push(conv_filter_function);
        return DIA<ValueType, decltype(new_stack)>(
            node_, new_stack, new_id, "Filter");
    }

    /*!
     * \brief Each item of a DIA is expanded by the `flatmap_function` : \f$ A
     * \to \textrm{array}(B) \f$ to zero or more items of different type, which
     * are concatenated in the resulting DIA. The return type of
     * `flatmap_function` must be specified as template parameter.
     *
     * FlatMap is a LOp, which maps this DIA according to the flatmap_function
     * given by the user. The flatmap_function maps each element to elements of
     * a possibly different type. The flatmap_function has an emitter function
     * as it's second parameter. This emitter is called once for each element to
     * be emitted. The function chain of the returned DIA is this DIA's stack_
     * chained with flatmap_function.

     * \tparam ResultType ResultType of the FlatmapFunction, if different from
     * item type of DIA.
     *
     * \param flatmap_function Map function of type FlatmapFunction, which maps
     * each element to elements of a possibly different type.
     *
     * \ingroup dia_lops
     */
    template <typename ResultType = ValueType, typename FlatmapFunction>
    auto FlatMap(const FlatmapFunction& flatmap_function) const {
        assert(IsValid());

        size_t new_id = context().next_dia_id();

        node_->context().logger_
            << "id" << new_id
            << "label" << "FlatMap"
            << "class" << "DIA"
            << "event" << "create"
            << "type" << "LOp"
            << "parents" << (common::Array<size_t>{ id_ });

        auto new_stack = stack_.push(flatmap_function);
        return DIA<ResultType, decltype(new_stack)>(
            node_, new_stack, new_id, "FlatMap");
    }

    /*!
     * Each item of a DIA is copied into the output DIA with success probability
     * p (an independent Bernoulli trial).
     *
     * \ingroup dia_lops
     */
    auto BernoulliSample(double p) const;

    /*!
     * Union is a LOp, which creates the union of all items from any number of
     * DIAs as a single DIA, where the items are in an arbitrary order.  All
     * input DIAs must contain the same type, which is also the output DIA's
     * type.
     *
     * The Union operation concatenates all _local_ pieces of a DIA, no
     * rebalancing is performed, and no communication is needed.
     *
     * \ingroup dia_lops
     */
    template <typename SecondDIA>
    auto Union(const SecondDIA& second_dia) const;

    //! \}

    //! \name Actions
    //! \{

    /*!
     * Computes the total size of all elements across all workers.
     *
     * \ingroup dia_actions
     */
    size_t Size() const;

    /*!
     * Lazily computes the total size of all elements across all workers.
     *
     * \ingroup dia_actions
     */
    Future<size_t> SizeFuture() const;

    /*!
     * Returns the whole DIA in an std::vector on each worker. This is only for
     * testing purposes and should not be used on large datasets.
     *
     * \ingroup dia_actions
     */
    std::vector<ValueType> AllGather() const;

    /**
     * \brief AllGather is an Action, which returns the whole DIA in an
     * std::vector on each worker. This is only for testing purposes and should
     * not be used on large datasets.
     *
     * \ingroup dia_actions
     */
    void AllGather(std::vector<ValueType>* out_vector) const;

    /*!
     * Returns the whole DIA in an std::vector on each worker. This is only for
     * testing purposes and should not be used on large datasets.
     *
     * \ingroup dia_actions
     */
    Future<std::vector<ValueType> > AllGatherFuture() const;

    /*!
     * Print is an Action, which collects all data of the DIA at the worker 0
     * and prints using ostream serialization. It is implemented using Gather().
     *
     * \ingroup dia_actions
     */
    void Print(const std::string& name) const;

    /*!
     * Print is an Action, which collects all data of the DIA at the worker 0
     * and prints using ostream serialization. It is implemented using Gather().
     *
     * \ingroup dia_actions
     */
    void Print(const std::string& name, std::ostream& out) const;

    /*!
     * Gather is an Action, which collects all data of the DIA into a vector at
     * the given worker. This should only be done if the received data can fit
     * into RAM of the one worker.
     *
     * \ingroup dia_actions
     */
    std::vector<ValueType> Gather(size_t target_id = 0) const;

    /*!
     * Gather is an Action, which collects all data of the DIA into a vector at
     * the given worker. This should only be done if the received data can fit
     * into RAM of the one worker.
     *
     * \ingroup dia_actions
     */
    void Gather(size_t target_id, std::vector<ValueType>* out_vector)  const;

    /*!
     * Select up to sample_size items uniformly at random and return a new
     * DIA<T>.
     */
    auto Sample(size_t sample_size) const;

    /*!
     * AllReduce is an Action, which computes the reduction sum of all elements
     * globally and delivers the same value on all workers.
     *
     * \param reduce_function Reduce function.
     *
     * \param initial_value Initial value of the reduction.
     *
     * \ingroup dia_actions
     */
    template <typename ReduceFunction>
    ValueType AllReduce(const ReduceFunction& reduce_function,
                        const ValueType& initial_value = ValueType()) const;

    /*!
     * AllReduce is an ActionFuture, which computes the reduction sum of
     * all elements globally and delivers the same value on all workers.
     *
     * \param reduce_function Reduce function.
     *
     * \param initial_value Initial value of the reduction.
     *
     * \ingroup dia_actions
     */
    template <typename ReduceFunction>
    Future<ValueType> AllReduceFuture(
        const ReduceFunction& reduce_function,
        const ValueType& initial_value = ValueType()) const;

    /*!
     * Sum is an Action, which computes the sum of all elements globally.
     *
     * \param sum_function Sum function.
     *
     * \param initial_value Initial value of the sum.
     *
     * \ingroup dia_actions
     */
    template <typename SumFunction = std::plus<ValueType> >
    ValueType Sum(const SumFunction& sum_function = SumFunction(),
                  const ValueType& initial_value = ValueType()) const;

    /*!
     * Sum is an ActionFuture, which computes the sum of all elements
     * globally.
     *
     * \param sum_function Sum function.
     *
     * \param initial_value Initial value of the sum.
     *
     * \ingroup dia_actions
     */
    template <typename SumFunction = std::plus<ValueType> >
    Future<ValueType> SumFuture(
        const SumFunction& sum_function = SumFunction(),
        const ValueType& initial_value = ValueType()) const;

    /*!
     * Min is an Action, which computes the minimum of all elements globally.
     *
     * \param initial_value Initial value of the min.
     *
     * \ingroup dia_actions
     */
    ValueType Min(const ValueType& initial_value = ValueType()) const;

    /*!
     * Min is an ActionFuture, which computes the minimum of all elements
     * globally.
     *
     * \param initial_value Initial value of the min.
     *
     * \ingroup dia_actions
     */
    Future<ValueType> MinFuture(
        const ValueType& initial_value = ValueType()) const;

    /*!
     * Max is an Action, which computes the maximum of all elements globally.
     *
     * \param initial_value Initial value of the max.
     *
     * \ingroup dia_actions
     */
    ValueType Max(const ValueType& initial_value = ValueType()) const;

    /*!
     * Max is an ActionFuture, which computes the maximum of all elements
     * globally.
     *
     * \param initial_value Initial value of the max.
     *
     * \ingroup dia_actions
     */
    Future<ValueType> MaxFuture(
        const ValueType& initial_value = ValueType()) const;

    /*!
     * Compute the approximate number of distinct elements in the DIA.
     *
     * \param p Number of bits to use for index. Should be between 4 and 16.
     * \ingroup dia_actions
     */
    template <size_t p>
    double HyperLogLog() const;

    /*!
     * WriteLinesOne is an Action, which writes std::strings to a single output
     * file.
     *
     * \param filepath Destination of the output file.
     *
     * \ingroup dia_actions
     */
    void WriteLinesOne(const std::string& filepath) const;

    /*!
     * WriteLinesOne is an ActionFuture, which writes std::strings to a single
     * output file.
     *
     * \param filepath Destination of the output file.
     *
     * \ingroup dia_actions
     */
    Future<void> WriteLinesOneFuture(
        const std::string& filepath) const;

    /*!
     * WriteLines is an Action, which writes std::strings to multiple output
     * files. Strings are written using fstream with a newline after each
     * entry. Each worker creates its individual file.
     *
     * \param filepath Destination of the output file. This filepath must
     * contain two special substrings: "$$$$$" is replaced by the worker id and
     * "#####" will be replaced by the file chunk id. The last occurrences of
     * "$" and "#" are replaced, otherwise "$$$$" and/or "##########" are
     * automatically appended.
     *
     * \param target_file_size target size of each individual file.
     *
     * \ingroup dia_actions
     */
    void WriteLines(const std::string& filepath,
                    size_t target_file_size = 128* 1024* 1024) const;

    /*!
     * WriteLines is an ActionFuture, which writes std::strings to multiple
     * output files. Strings are written using fstream with a newline after each
     * entry. Each worker creates its individual file.
     *
     * \param filepath Destination of the output file. This filepath must
     * contain two special substrings: "$$$$$" is replaced by the worker id and
     * "#####" will be replaced by the file chunk id. The last occurrences of
     * "$" and "#" are replaced, otherwise "$$$$" and/or "##########" are
     * automatically appended.
     *
     * \param target_file_size target size of each individual file.
     *
     * \ingroup dia_actions
     */
    Future<void> WriteLinesFuture(
        const std::string& filepath,
        size_t target_file_size = 128* 1024* 1024) const;

    /*!
     * WriteBinary is a function, which writes a DIA to many files per
     * worker. The input DIA can be recreated with ReadBinary and equal
     * filepath.
     *
     * \param filepath Destination of the output file. This filepath must
     * contain two special substrings: "$$$$$" is replaced by the worker id and
     * "#####" will be replaced by the file chunk id. The last occurrences of
     * "$" and "#" are replaced, otherwise "$$$$" and/or "##########" are
     * automatically appended.
     *
     * \param max_file_size size limit of individual file.
     *
     * \ingroup dia_actions
     */
    void WriteBinary(const std::string& filepath,
                     size_t max_file_size = 128* 1024* 1024) const;

    /*!
     * WriteBinary is a function, which writes a DIA to many files per
     * worker. The input DIA can be recreated with ReadBinary and equal
     * filepath.
     *
     * \param filepath Destination of the output file. This filepath must
     * contain two special substrings: "$$$$$" is replaced by the worker id and
     * "#####" will be replaced by the file chunk id. The last occurrences of
     * "$" and "#" are replaced, otherwise "$$$$" and/or "##########" are
     * automatically appended.
     *
     * \param max_file_size size limit of individual file.
     *
     * \ingroup dia_actions
     */
    Future<void> WriteBinaryFuture(
        const std::string& filepath,
        size_t max_file_size = 128* 1024* 1024) const;

    //! \}

    //! \name Distributed Operations (DOps)
    //! \{

    /*!
     * ReduceByKey is a DOp, which groups elements of the DIA with the
     * key_extractor and reduces each key-bucket to a single element using the
     * associative reduce_function. The reduce_function defines how two elements
     * can be reduced to a single element of equal type.
     *
     * The key of the reduced element has to be equal to the keys of the input
     * elements. Since ReduceBy is a DOp, it creates a new DIANode. The DIA
     * returned by Reduce links to this newly created DIANode. The stack_ of the
     * returned DIA consists of the PostOp of Reduce, as a reduced element can
     * directly be chained to the following LOps.
     *
     * \param key_extractor Key extractor function, which maps each element to a
     * key of possibly different type.
     *
     * \tparam ReduceFunction Type of the reduce_function. This is a function
     * reducing two elements of L's result type to a single element of equal
     * type.
     *
     * \param reduce_function Reduce function, which defines how the key buckets
     * are reduced to a single element. This function is applied associative but
     * not necessarily commutative.
     *
     * \param reduce_config Reduce configuration.
     *
     * \param driver Checking driver.
     *
     * \ingroup dia_dops
     */
    template <typename KeyExtractor, typename ReduceFunction,
              typename ReduceConfig = class DefaultReduceConfig,
              typename CheckingDriver = checkers::DummyReduceDriver>
    auto ReduceByKey(
<<<<<<< HEAD
        const KeyExtractor &key_extractor,
        const ReduceFunction &reduce_function,
        const ReduceConfig& reduce_config = ReduceConfig(),
        std::shared_ptr<CheckingDriver> driver =
            std::make_shared<CheckingDriver>()) const;
=======
        const KeyExtractor& key_extractor,
        const ReduceFunction& reduce_function,
        const ReduceConfig& reduce_config = ReduceConfig()) const;
>>>>>>> d2b5dd85

    /*!
     * ReduceByKey is a DOp, which groups elements of the DIA with the
     * key_extractor and reduces each key-bucket to a single element using the
     * associative reduce_function. The reduce_function defines how two elements
     * can be reduced to a single element of equal type.
     *
     * The key of the reduced element has to be equal to the keys of the input
     * elements. Since ReduceBy is a DOp, it creates a new DIANode. The DIA
     * returned by Reduce links to this newly created DIANode. The stack_ of the
     * returned DIA consists of the PostOp of Reduce, as a reduced element can
     * directly be chained to the following LOps.
     *
     * \param key_extractor Key extractor function, which maps each element to a
     * key of possibly different type.
     *
     * \tparam ReduceFunction Type of the reduce_function. This is a function
     * reducing two elements of L's result type to a single element of equal
     * type.
     *
     * \param reduce_function Reduce function, which defines how the key buckets
     * are reduced to a single element. This function is applied associative but
     * not necessarily commutative.
     *
     * \param reduce_config Reduce configuration.
     *
     * \param key_hash_function Function to hash keys extracted by KeyExtractor.
     *
     * \ingroup dia_dops
     */
    template <typename KeyExtractor, typename ReduceFunction,
              typename ReduceConfig, typename KeyHashFunction,
              typename CheckingDriver = checkers::DummyReduceDriver>
    auto ReduceByKey(
<<<<<<< HEAD
        const KeyExtractor &key_extractor,
        const ReduceFunction &reduce_function,
        const ReduceConfig &reduce_config,
        const KeyHashFunction &key_hash_function,
        std::shared_ptr<CheckingDriver> driver =
            std::make_shared<CheckingDriver>()) const;
=======
        const KeyExtractor& key_extractor,
        const ReduceFunction& reduce_function,
        const ReduceConfig& reduce_config,
        const KeyHashFunction& key_hash_function) const;
>>>>>>> d2b5dd85

    /*!
     * ReduceByKey is a DOp, which groups elements of the DIA with the
     * key_extractor and reduces each key-bucket to a single element using the
     * associative reduce_function. The reduce_function defines how two elements
     * can be reduced to a single element of equal type.
     *
     * The key of the reduced element has to be equal to the keys of the input
     * elements. Since ReduceBy is a DOp, it creates a new DIANode. The DIA
     * returned by Reduce links to this newly created DIANode. The stack_ of the
     * returned DIA consists of the PostOp of Reduce, as a reduced element can
     * directly be chained to the following LOps.
     *
     * \param key_extractor Key extractor function, which maps each element to a
     * key of possibly different type.
     *
     * \tparam ReduceFunction Type of the reduce_function. This is a function
     * reducing two elements of L's result type to a single element of equal
     * type.
     *
     * \param reduce_function Reduce function, which defines how the key buckets
     * are reduced to a single element. This function is applied associative but
     * not necessarily commutative.
     *
     * \param reduce_config Reduce configuration.
     *
     * \param key_hash_function Function to hash keys extracted by KeyExtractor.
     *
     * \param key_equal_function Function to compare keys in reduce hash tables.
     *
     * \ingroup dia_dops
     */
    template <typename KeyExtractor, typename ReduceFunction,
              typename ReduceConfig,
              typename KeyHashFunction, typename KeyEqualFunction,
              typename CheckingDriver = checkers::DummyReduceDriver>
    auto ReduceByKey(
<<<<<<< HEAD
        const KeyExtractor &key_extractor,
        const ReduceFunction &reduce_function,
        const ReduceConfig &reduce_config,
        const KeyHashFunction &key_hash_function,
        const KeyEqualFunction &key_equal_function,
        std::shared_ptr<CheckingDriver> driver =
            std::make_shared<CheckingDriver>()) const;
=======
        const KeyExtractor& key_extractor,
        const ReduceFunction& reduce_function,
        const ReduceConfig& reduce_config,
        const KeyHashFunction& key_hash_function,
        const KeyEqualFunction& key_equal_function) const;
>>>>>>> d2b5dd85

    /*!
     * ReduceByKey is a DOp, which groups elements of the DIA with the
     * key_extractor and reduces each key-bucket to a single element using the
     * associative reduce_function. The reduce_function defines how two elements
     * can be reduced to a single element of equal type.
     *
     * In contrast to ReduceBy, the reduce_function is allowed to change the key
     * (Example: Integers with modulo function as key_extractor). Creates
     * overhead as both key and value have to be sent in shuffle step. Since
     * ReduceByKey is a DOp, it creates a new DIANode. The DIA returned by
     * Reduce links to this newly created DIANode. The stack_ of the returned
     * DIA consists of the PostOp of Reduce, as a reduced element can directly
     * be chained to the following LOps.
     *
     * \param volatile_key_tag tag
     *
     * \param key_extractor Key extractor function, which maps each element to a
     * key of possibly different type.
     *
     * \tparam ReduceFunction Type of the reduce_function. This is a function
     * reducing two elements of L's result type to a single element of equal
     * type.
     *
     * \param reduce_function Reduce function, which defines how the key buckets
     * are reduced to a single element. This function is applied associative but
     * not necessarily commutative.
     *
     * \param reduce_config Reduce configuration.
     *
     * \param key_hash_function Function to hash keys extracted by KeyExtractor.
     *
     * \param key_equal_function Function to compare keys in reduce hash tables.

     * \param driver Checking driver.
     *
     * \ingroup dia_dops
     */
    template <bool VolatileKeyValue,
              typename KeyExtractor, typename ReduceFunction,
              typename ReduceConfig = class DefaultReduceConfig,
              typename KeyHashFunction =
                  std::hash<typename FunctionTraits<KeyExtractor>::result_type>,
              typename KeyEqualFunction =
                  std::equal_to<typename FunctionTraits<KeyExtractor>::result_type>,
              typename CheckingDriver = checkers::DummyReduceDriver>
    auto ReduceByKey(
        const VolatileKeyFlag<VolatileKeyValue>&,
        const KeyExtractor& key_extractor,
        const ReduceFunction& reduce_function,
        const ReduceConfig& reduce_config = ReduceConfig(),
        const KeyHashFunction& key_hash_function = KeyHashFunction(),
        const KeyEqualFunction& key_equal_function = KeyEqualFunction(),
        std::shared_ptr<CheckingDriver> driver =
            std::make_shared<CheckingDriver>()) const;

    /*!
     * ReduceByKey is a DOp, which groups elements of the DIA with the
     * key_extractor and reduces each key-bucket to a single element using the
     * associative reduce_function. The reduce_function defines how two elements
     * can be reduced to a single element of equal type.
     *
     * In contrast to ReduceBy, the reduce_function is allowed to change the key
     * (Example: Integers with modulo function as key_extractor). Creates
     * overhead as both key and value have to be sent in shuffle step. Since
     * ReduceByKey is a DOp, it creates a new DIANode. The DIA returned by
     * Reduce links to this newly created DIANode. The stack_ of the returned
     * DIA consists of the PostOp of Reduce, as a reduced element can directly
     * be chained to the following LOps.
     *
     * \param volatile_key_tag tag
     *
     * \param key_extractor Key extractor function, which maps each element to a
     * key of possibly different type.
     *
     * \tparam ReduceFunction Type of the reduce_function. This is a function
     * reducing two elements of L's result type to a single element of equal
     * type.
     *
     * \param reduce_function Reduce function, which defines how the key buckets
     * are reduced to a single element. This function is applied associative but
     * not necessarily commutative.
     *
     * \param reduce_config Reduce configuration.
     *
     * \param key_hash_function Function to hash keys extracted by KeyExtractor.
     *
     * \param key_equal_function Function to compare keys in reduce hash tables.
     *
     * \ingroup dia_dops
     */
    template <bool DuplicateDetectionValue,
              typename KeyExtractor, typename ReduceFunction,
              typename ReduceConfig = class DefaultReduceConfig,
              typename KeyHashFunction =
                  std::hash<typename FunctionTraits<KeyExtractor>::result_type>,
              typename KeyEqualFunction =
                  std::equal_to<typename FunctionTraits<KeyExtractor>::result_type>,
              typename CheckingDriver = checkers::DummyReduceDriver>
    auto ReduceByKey(
        const DuplicateDetectionFlag<DuplicateDetectionValue>&,
        const KeyExtractor& key_extractor,
        const ReduceFunction& reduce_function,
        const ReduceConfig& reduce_config = ReduceConfig(),
        const KeyHashFunction& key_hash_function = KeyHashFunction(),
        const KeyEqualFunction& key_equal_function = KeyEqualFunction(),
        std::shared_ptr<CheckingDriver> driver =
            std::make_shared<CheckingDriver>()) const;

    /*!
     * ReduceByKey is a DOp, which groups elements of the DIA with the
     * key_extractor and reduces each key-bucket to a single element using the
     * associative reduce_function. The reduce_function defines how two elements
     * can be reduced to a single element of equal type.
     *
     * In contrast to ReduceBy, the reduce_function is allowed to change the key
     * (Example: Integers with modulo function as key_extractor). Creates
     * overhead as both key and value have to be sent in shuffle step. Since
     * ReduceByKey is a DOp, it creates a new DIANode. The DIA returned by
     * Reduce links to this newly created DIANode. The stack_ of the returned
     * DIA consists of the PostOp of Reduce, as a reduced element can directly
     * be chained to the following LOps.
     *
     * \param key_extractor Key extractor function, which maps each element to a
     * key of possibly different type.
     *
     * \tparam ReduceFunction Type of the reduce_function. This is a function
     * reducing two elements of L's result type to a single element of equal
     * type.
     *
     * \param reduce_function Reduce function, which defines how the key buckets
     * are reduced to a single element. This function is applied associative but
     * not necessarily commutative.
     *
     * \param reduce_config Reduce configuration.
     *
     * \param key_hash_function Function to hash keys extracted by KeyExtractor.
     *
     * \param key_equal_function Function to compare keys in reduce hash tables.
     *
     * \ingroup dia_dops
     */
    template <bool VolatileKeyValue,
              bool DuplicateDetectionValue,
              typename KeyExtractor, typename ReduceFunction,
              typename ReduceConfig = class DefaultReduceConfig,
              typename KeyHashFunction =
                  std::hash<typename FunctionTraits<KeyExtractor>::result_type>,
              typename KeyEqualFunction =
                  std::equal_to<typename FunctionTraits<KeyExtractor>::result_type>,
              typename CheckingDriver = checkers::DummyReduceDriver>
    auto ReduceByKey(
        const VolatileKeyFlag<VolatileKeyValue>&,
        const DuplicateDetectionFlag<DuplicateDetectionValue>&,
        const KeyExtractor& key_extractor,
        const ReduceFunction& reduce_function,
        const ReduceConfig& reduce_config = ReduceConfig(),
        const KeyHashFunction& key_hash_function = KeyHashFunction(),
        const KeyEqualFunction& key_equal_function = KeyEqualFunction(),
        std::shared_ptr<CheckingDriver> driver =
            std::make_shared<CheckingDriver>()) const;

    /*!
     * ReducePair is a DOp, which groups key-value-pairs in the input DIA by
     * their key and reduces each key-bucket to a single element using the
     * associative reduce_function. The reduce_function defines how two elements
     * can be reduced to a single element of equal type. The reduce_function is
     * allowed to change the key. Since ReducePair is a DOp, it creates a new
     * DIANode. The DIA returned by Reduce links to this newly created
     * DIANode. The stack_ of the returned DIA consists of the PostOp of Reduce,
     * as a reduced element can directly be chained to the following LOps.
     *
     * \tparam ReduceFunction Type of the reduce_function. This is a function
     * reducing two elements of L's result type to a single element of equal
     * type.
     *
     * \param reduce_function Reduce function, which defines how the key buckets
     * are reduced to a single element. This function is applied associative but
     * not necessarily commutative.
     *
     * \param reduce_config Reduce configuration.
     *
     * \param driver Checking driver.
     *
     * \ingroup dia_dops
     */
    template <typename ReduceFunction,
              typename ReduceConfig = class DefaultReduceConfig,
              typename CheckingDriver = checkers::DummyReduceDriver>
    auto ReducePair(
<<<<<<< HEAD
        const ReduceFunction &reduce_function,
        const ReduceConfig& reduce_config = ReduceConfig(),
        std::shared_ptr<CheckingDriver> driver =
            std::make_shared<CheckingDriver>()) const;
=======
        const ReduceFunction& reduce_function,
        const ReduceConfig& reduce_config = ReduceConfig()) const;
>>>>>>> d2b5dd85

    /*!
     * ReducePair is a DOp, which groups key-value-pairs in the input DIA by
     * their key and reduces each key-bucket to a single element using the
     * associative reduce_function. The reduce_function defines how two elements
     * can be reduced to a single element of equal type. The reduce_function is
     * allowed to change the key. Since ReducePair is a DOp, it creates a new
     * DIANode. The DIA returned by Reduce links to this newly created
     * DIANode. The stack_ of the returned DIA consists of the PostOp of Reduce,
     * as a reduced element can directly be chained to the following LOps.
     *
     * \tparam ReduceFunction Type of the reduce_function. This is a function
     * reducing two elements of L's result type to a single element of equal
     * type.
     *
     * \param reduce_function Reduce function, which defines how the key buckets
     * are reduced to a single element. This function is applied associative but
     * not necessarily commutative.
     *
     * \param reduce_config Reduce configuration.
     *
     * \param key_hash_function Function to hash keys extracted by KeyExtractor.
     *
     * \ingroup dia_dops
     */
    template <typename ReduceFunction, typename ReduceConfig,
              typename KeyHashFunction,
              typename CheckingDriver = checkers::DummyReduceDriver>
    auto ReducePair(
<<<<<<< HEAD
        const ReduceFunction &reduce_function,
        const ReduceConfig &reduce_config,
        const KeyHashFunction &key_hash_function,
        std::shared_ptr<CheckingDriver> driver =
            std::make_shared<CheckingDriver>()) const;
=======
        const ReduceFunction& reduce_function,
        const ReduceConfig& reduce_config,
        const KeyHashFunction& key_hash_function) const;
>>>>>>> d2b5dd85

    /*!
     * ReducePair is a DOp, which groups key-value-pairs in the input DIA by
     * their key and reduces each key-bucket to a single element using the
     * associative reduce_function. The reduce_function defines how two elements
     * can be reduced to a single element of equal type. The reduce_function is
     * allowed to change the key. Since ReducePair is a DOp, it creates a new
     * DIANode. The DIA returned by Reduce links to this newly created
     * DIANode. The stack_ of the returned DIA consists of the PostOp of Reduce,
     * as a reduced element can directly be chained to the following LOps.
     *
     * \tparam ReduceFunction Type of the reduce_function. This is a function
     * reducing two elements of L's result type to a single element of equal
     * type.
     *
     * \param reduce_function Reduce function, which defines how the key buckets
     * are reduced to a single element. This function is applied associative but
     * not necessarily commutative.
     *
     * \param reduce_config Reduce configuration.
     *
     * \param key_hash_function Function to hash keys extracted by KeyExtractor.
     *
     * \param key_equal_function Function to compare keys in reduce hash tables.
     *
     * \ingroup dia_dops
     */
    template <typename ReduceFunction, typename ReduceConfig,
              typename KeyHashFunction, typename KeyEqualFunction,
              typename CheckingDriver = checkers::DummyReduceDriver>
    auto ReducePair(
<<<<<<< HEAD
        const ReduceFunction &reduce_function,
        const ReduceConfig &reduce_config,
        const KeyHashFunction &key_hash_function,
        const KeyEqualFunction &key_equal_function,
        std::shared_ptr<CheckingDriver> driver =
            std::make_shared<CheckingDriver>()) const;
=======
        const ReduceFunction& reduce_function,
        const ReduceConfig& reduce_config,
        const KeyHashFunction& key_hash_function,
        const KeyEqualFunction& key_equal_function) const;
>>>>>>> d2b5dd85

    /*!
     * ReducePair is a DOp, which groups key-value-pairs in the input DIA by
     * their key and reduces each key-bucket to a single element using the
     * associative reduce_function. The reduce_function defines how two elements
     * can be reduced to a single element of equal type. The reduce_function is
     * allowed to change the key. Since ReducePair is a DOp, it creates a new
     * DIANode. The DIA returned by Reduce links to this newly created
     * DIANode. The stack_ of the returned DIA consists of the PostOp of Reduce,
     * as a reduced element can directly be chained to the following LOps.
     *
     * \tparam ReduceFunction Type of the reduce_function. This is a function
     * reducing two elements of L's result type to a single element of equal
     * type.
     *
     * \param reduce_function Reduce function, which defines how the key buckets
     * are reduced to a single element. This function is applied associative but
     * not necessarily commutative.
     *
     * \param reduce_config Reduce configuration.
     *
     * \param key_hash_function Function to hash keys extracted by KeyExtractor.
     *
     * \param key_equal_function Function to compare keys in reduce hash tables.
     *
     * \ingroup dia_dops
     */
    template <bool DuplicateDetectionValue,
              typename ReduceFunction,
              typename ReduceConfig = class DefaultReduceConfig,
              typename KeyHashFunction,
              typename KeyEqualFunction,
              typename CheckingDriver = checkers::DummyReduceDriver>
    auto ReducePair(
        const DuplicateDetectionFlag<DuplicateDetectionValue>&,
        const ReduceFunction& reduce_function,
        const ReduceConfig& reduce_config = ReduceConfig(),
        const KeyHashFunction& key_hash_function = KeyHashFunction(),
        const KeyEqualFunction& key_equal_function = KeyEqualFunction(),
        std::shared_ptr<CheckingDriver> driver =
            std::make_shared<CheckingDriver>()) const;

    /*!
     * ReduceToIndex is a DOp, which groups elements of the DIA with the
     * key_extractor returning an unsigned integers and reduces each key-bucket
     * to a single element using the associative reduce_function.
     * In contrast to ReduceBy, ReduceToIndex returns a DIA in a defined order,
     * which has the reduced element with key i in position i.
     *
     * The reduce_function defines how two elements can be reduced to a single
     * element of equal type. The key of the reduced element has to be equal
     * to the keys of the input elements. Since ReduceToIndex is a DOp,
     * it creates a new DIANode. The DIA returned by ReduceToIndex links to
     * this newly created DIANode. The stack_ of the returned DIA consists
     * of the PostOp of ReduceToIndex, as a reduced element can
     * directly be chained to the following LOps.
     *
     * \param key_extractor Key extractor function, which maps each element to a
     * key of possibly different type.
     *
     * \tparam ReduceFunction Type of the reduce_function. This is a function
     * reducing two elements of L's result type to a single element of equal
     * type.
     *
     * \param reduce_function Reduce function, which defines how the key buckets
     * are reduced to a single element. This function is applied associative but
     * not necessarily commutative.
     *
     * \param size Resulting DIA size. Consequently, the key_extractor function
     * but always return < size for any element in the input DIA.
     *
     * \param neutral_element Item value with which to start the reduction in
     * each array cell.
     *
     * \param reduce_config Reduce configuration.
     *
     * \param driver Checking driver.
     *
     * \ingroup dia_dops
     */
    template <typename KeyExtractor, typename ReduceFunction,
              typename ReduceConfig = class DefaultReduceToIndexConfig,
              typename CheckingDriver = checkers::DummyReduceDriver>
    auto ReduceToIndex(
        const KeyExtractor& key_extractor,
        const ReduceFunction& reduce_function,
        size_t size,
        const ValueType& neutral_element = ValueType(),
        const ReduceConfig& reduce_config = ReduceConfig(),
        std::shared_ptr<CheckingDriver> driver =
            std::make_shared<CheckingDriver>()) const;

    /*!
     * ReduceToIndexByKey is a DOp, which groups elements of the DIA with the
     * key_extractor returning an unsigned integers and reduces each key-bucket
     * to a single element using the associative reduce_function.
     * In contrast to ReduceByKey, ReduceToIndexByKey returns a DIA in a defined
     * order, which has the reduced element with key i in position i.
     * The reduce_function defines how two elements can be reduced to a single
     * element of equal type.
     *
     * ReduceToIndexByKey is the equivalent to ReduceByKey, as the
     * reduce_function is allowed to change the key.  Since ReduceToIndexByKey
     * is a DOp, it creates a new DIANode. The DIA returned by ReduceToIndex
     * links to this newly created DIANode. The stack_ of the returned DIA
     * consists of the PostOp of ReduceToIndex, as a reduced element can
     * directly be chained to the following LOps.
     *
     * \param key_extractor Key extractor function, which maps each element to a
     * key of possibly different type.
     *
     * \tparam ReduceFunction Type of the reduce_function. This is a function
     * reducing two elements of L's result type to a single element of equal
     * type.
     *
     * \param reduce_function Reduce function, which defines how the key buckets
     * are reduced to a single element. This function is applied associative but
     * not necessarily commutative.
     *
     * \param size Resulting DIA size. Consequently, the key_extractor function
     * but always return < size for any element in the input DIA.
     *
     * \param neutral_element Item value with which to start the reduction in
     * each array cell.
     *
     * \param reduce_config Reduce configuration.
     *
     * \param driver Checking driver.
     *
     * \ingroup dia_dops
     */
    template <bool VolatileKeyValue,
              typename KeyExtractor, typename ReduceFunction,
              typename ReduceConfig = class DefaultReduceToIndexConfig,
              typename CheckingDriver = checkers::DummyReduceDriver>
    auto ReduceToIndex(
        const VolatileKeyFlag<VolatileKeyValue>&,
        const KeyExtractor& key_extractor,
        const ReduceFunction& reduce_function,
        size_t size,
        const ValueType& neutral_element = ValueType(),
        const ReduceConfig& reduce_config = ReduceConfig(),
        std::shared_ptr<CheckingDriver> driver =
            std::make_shared<CheckingDriver>()) const;

    /*!
     * GroupByKey is a DOp, which groups elements of the DIA by its key.
     * After having grouped all elements of one key, all elements of one key
     * will be processed according to the GroupByFunction and returns an output
     * Contrary to Reduce, GroupBy allows usage of functions that require all
     * elements of one key at once as GroupByFunction will be applied _after_
     * all elements with the same key have been grouped. However because of this
     * reason, the communication overhead is also higher. If possible, usage of
     * Reduce is therefore recommended.
     *
     * As GroupBy is a DOp, it creates a new DIANode. The DIA returned by
     * Reduce links to this newly created DIANode. The stack_ of the returned
     * DIA consists of the PostOp of Reduce, as a reduced element can
     * directly be chained to the following LOps.
     *
     * \tparam KeyExtractor Type of the key_extractor function.
     * The key_extractor function is equal to a map function.
     *
     * \param key_extractor Key extractor function, which maps each element to a
     * key of possibly different type.
     *
     * \tparam GroupByFunction Type of the groupby_function. This is a function
     * taking an iterator for all elements of the same key as input.
     *
     * \param groupby_function Reduce function, which defines how the key
     * buckets are grouped and processed.
     *      input param: api::GroupByReader with functions HasNext() and Next()
     *
     * \ingroup dia_dops
     */
    template <typename ValueOut, typename KeyExtractor,
              typename GroupByFunction>
    auto GroupByKey(const KeyExtractor& key_extractor,
                    const GroupByFunction& groupby_function) const;

    /*!
     * GroupByKey is a DOp, which groups elements of the DIA by its key.
     * After having grouped all elements of one key, all elements of one key
     * will be processed according to the GroupByFunction and returns an output
     * Contrary to Reduce, GroupBy allows usage of functions that require all
     * elements of one key at once as GroupByFunction will be applied _after_
     * all elements with the same key have been grouped. However because of this
     * reason, the communication overhead is also higher. If possible, usage of
     * Reduce is therefore recommended.
     *
     * As GroupBy is a DOp, it creates a new DIANode. The DIA returned by
     * Reduce links to this newly created DIANode. The stack_ of the returned
     * DIA consists of the PostOp of Reduce, as a reduced element can
     * directly be chained to the following LOps.
     *
     * \tparam KeyExtractor Type of the key_extractor function.
     * The key_extractor function is equal to a map function.
     *
     * \param key_extractor Key extractor function, which maps each element to a
     * key of possibly different type.
     *
     * \tparam GroupByFunction Type of the groupby_function. This is a function
     * taking an iterator for all elements of the same key as input.
     *
     * \param groupby_function Reduce function, which defines how the key
     * buckets are grouped and processed.
     *      input param: api::GroupByReader with functions HasNext() and Next()
     *
     * \param hash_function Hash method for Keys
     *
     * \ingroup dia_dops
     */
    template <typename ValueOut, typename KeyExtractor,
              typename GroupByFunction, typename HashFunction>
    auto GroupByKey(const KeyExtractor& key_extractor,
                    const GroupByFunction& groupby_function,
                    const HashFunction& hash_function) const;

    /*!
     * GroupByKey is a DOp, which groups elements of the DIA by its key.
     * After having grouped all elements of one key, all elements of one key
     * will be processed according to the GroupByFunction and returns an output
     * Contrary to Reduce, GroupBy allows usage of functions that require all
     * elements of one key at once as GroupByFunction will be applied _after_
     * all elements with the same key have been grouped. However because of this
     * reason, the communication overhead is also higher. If possible, usage of
     * Reduce is therefore recommended.
     *
     * As GroupBy is a DOp, it creates a new DIANode. The DIA returned by
     * Reduce links to this newly created DIANode. The stack_ of the returned
     * DIA consists of the PostOp of Reduce, as a reduced element can
     * directly be chained to the following LOps.
     *
     * \tparam KeyExtractor Type of the key_extractor function.
     * The key_extractor function is equal to a map function.
     *
     * \param key_extractor Key extractor function, which maps each element to a
     * key of possibly different type.
     *
     * \tparam GroupByFunction Type of the groupby_function. This is a function
     * taking an iterator for all elements of the same key as input.
     *
     * \param groupby_function Reduce function, which defines how the key
     * buckets are grouped and processed.
     *      input param: api::GroupByReader with functions HasNext() and Next()
     *
     * \param hash_function Hash method for Keys
     *
     * \ingroup dia_dops
     */
    template <typename ValueOut, bool LocationDetectionTagValue,
              typename KeyExtractor, typename GroupByFunction,
              typename HashFunction =
                  std::hash<typename FunctionTraits<KeyExtractor>::result_type>
              >
    auto GroupByKey(const LocationDetectionFlag<LocationDetectionTagValue>&,
                    const KeyExtractor& key_extractor,
                    const GroupByFunction& groupby_function,
                    const HashFunction& hash_function = HashFunction()) const;

    /*!
     * GroupBy is a DOp, which groups elements of the DIA by its key.
     * After having grouped all elements of one key, all elements of one key
     * will be processed according to the GroupByFunction and returns an output
     * Contrary to Reduce, GroupBy allows usage of functions that require all
     * elements of one key at once as GroupByFunction will be applied _after_
     * all elements with the same key have been grouped. However because of this
     * reason, the communication overhead is also higher. If possible, usage of
     * Reduce is therefore recommended.
     *
     * In contrast to GroupBy, GroupToIndex returns a DIA in a defined order,
     * which has the reduced element with key i in position i.
     * As GroupBy is a DOp, it creates a new DIANode. The DIA returned by
     * Reduce links to this newly created DIANode. The stack_ of the returned
     * DIA consists of the PostOp of Reduce, as a reduced element can
     * directly be chained to the following LOps.
     *
     * \tparam KeyExtractor Type of the key_extractor function.
     * The key_extractor function is equal to a map function.
     *
     * \param key_extractor Key extractor function, which maps each element to a
     * key of possibly different type.
     *
     * \tparam GroupByFunction Type of the groupby_function. This is a function
     * taking an iterator for all elements of the same key as input.
     *
     * \param groupby_function Reduce function, which defines how the key
     * buckets are grouped and processed.
     *      input param: api::GroupByReader with functions HasNext() and Next()
     *
     * \param size Resulting DIA size. Consequently, the key_extractor function
     * but always return < size for any element in the input DIA.
     *
     * \param neutral_element Item value with which to start the reduction in
     * each array cell.
     *
     * \ingroup dia_dops
     */
    template <typename ValueOut, typename KeyExtractor,
              typename GroupByFunction>
    auto GroupToIndex(const KeyExtractor& key_extractor,
                      const GroupByFunction& groupby_function,
                      const size_t size,
                      const ValueOut& neutral_element = ValueOut()) const;

    /*!
     * Zips two DIAs of equal size in style of functional programming by
     * applying zip_function to the i-th elements of both input DIAs to form the
     * i-th element of the output DIA. The type of the output DIA can be
     * inferred from the zip_function.
     *
     * The two input DIAs are required to be of equal size, otherwise use the
     * CutTag variant.
     *
     * \tparam ZipFunction Type of the zip_function. This is a function with two
     * input elements, both of the local type, and one output element, which is
     * the type of the Zip node.
     *
     * \param zip_function Zip function, which zips two elements together
     *
     * \param second_dia DIA, which is zipped together with the original
     * DIA.
     *
     * \ingroup dia_dops
     */
    template <typename ZipFunction, typename SecondDIA>
    auto Zip(const SecondDIA& second_dia,
             const ZipFunction& zip_function) const;

    /*!
     * Zips two DIAs in style of functional programming by applying zip_function
     * to the i-th elements of both input DIAs to form the i-th element of the
     * output DIA. The type of the output DIA can be inferred from the
     * zip_function.
     *
     * If the two input DIAs are of unequal size, the result is the shorter of
     * both. Otherwise use PadTag().
     *
     * \tparam ZipFunction Type of the zip_function. This is a function with two
     * input elements, both of the local type, and one output element, which is
     * the type of the Zip node.
     *
     * \param zip_function Zip function, which zips two elements together
     *
     * \param second_dia DIA, which is zipped together with the original
     * DIA.
     *
     * \ingroup dia_dops
     */
    template <typename ZipFunction, typename SecondDIA>
    auto Zip(struct CutTag const&, const SecondDIA& second_dia,
             const ZipFunction& zip_function) const;

    /*!
     * Zips two DIAs in style of functional programming by applying zip_function
     * to the i-th elements of both input DIAs to form the i-th element of the
     * output DIA. The type of the output DIA can be inferred from the
     * zip_function.
     *
     * The output DIA's length is the *maximum* of all input DIAs, shorter DIAs
     * are padded with default-constructed items.
     *
     * \tparam ZipFunction Type of the zip_function. This is a function with two
     * input elements, both of the local type, and one output element, which is
     * the type of the Zip node.
     *
     * \param zip_function Zip function, which zips two elements together
     *
     * \param second_dia DIA, which is zipped together with the original
     * DIA.
     *
     * \ingroup dia_dops
     */
    template <typename ZipFunction, typename SecondDIA>
    auto Zip(struct PadTag const&, const SecondDIA& second_dia,
             const ZipFunction& zip_function) const;

    /*!
     * Zips two DIAs in style of functional programming by applying zip_function
     * to the i-th elements of both input DIAs to form the i-th element of the
     * output DIA. The type of the output DIA can be inferred from the
     * zip_function.
     *
     * In this variant, the DIA partitions on all PEs must have matching
     * length. No rebalancing is performed, and the program will die if any
     * partition mismatches. This enables Zip to proceed without any
     * communication.
     *
     * \tparam ZipFunction Type of the zip_function. This is a function with two
     * input elements, both of the local type, and one output element, which is
     * the type of the Zip node.
     *
     * \param zip_function Zip function, which zips two elements together
     *
     * \param second_dia DIA, which is zipped together with the original
     * DIA.
     *
     * \ingroup dia_dops
     */
    template <typename ZipFunction, typename SecondDIA>
    auto Zip(struct NoRebalanceTag const&, const SecondDIA& second_dia,
             const ZipFunction& zip_function) const;

    /*!
     * Zips each item of a DIA with its zero-based array index. This requires a
     * full data store/retrieve cycle because the input DIA's size is generally
     * unknown.
     *
     * \param zip_function Zip function, which gets each element together with
     * its array index.
     *
     * \ingroup dia_dops
     */
    template <typename ZipFunction>
    auto ZipWithIndex(const ZipFunction& zip_function) const;

    /*!
     * Sort is a DOp, which sorts a given DIA according to the given compare_function.
     *
     * \tparam CompareFunction Type of the compare_function.
     *  Should be (ValueType,ValueType)->bool
     *
     * \param compare_function Function, which compares two elements. Returns
     * true, if first element is smaller than second. False otherwise.
     *
     * \param driver Checking driver.
     *
     * \ingroup dia_dops
     */
    template <typename CompareFunction = std::less<ValueType>,
              typename CheckingDriver = checkers::Driver<
                  checkers::SortCheckerDummy,
                  checkers::SortManipulatorDummy> >
    auto Sort(const CompareFunction& compare_function = CompareFunction(),
              std::shared_ptr<CheckingDriver> driver =
                  std::make_shared<CheckingDriver>()) const;

    /*!
     * Sort is a DOp, which sorts a given DIA according to the given compare_function.
     *
     * \tparam CompareFunction Type of the compare_function.
     *  Should be (ValueType,ValueType)->bool
     *
     * \param compare_function Function, which compares two elements. Returns
     * true, if first element is smaller than second. False otherwise.
     *
     * \param sort_algorithm Algorithm class used to sort items. Merging is
     * always done using a tournament tree with compare_function.
     *
     * \param driver Checking driver.
     *
     * \ingroup dia_dops
     */
<<<<<<< HEAD
    template <typename CompareFunction, typename SortFunction,
              typename CheckingDriver = checkers::Driver<
                  checkers::SortCheckerDummy,
                  checkers::SortManipulatorDummy> >
    auto Sort(const CompareFunction &compare_function,
              const SortFunction &sort_algorithm,
              std::shared_ptr<CheckingDriver> driver =
                  std::make_shared<CheckingDriver>()) const;
=======
    template <typename CompareFunction, typename SortFunction>
    auto Sort(const CompareFunction& compare_function,
              const SortFunction& sort_algorithm) const;
>>>>>>> d2b5dd85

    /*!
     * Merge is a DOp, which merges two sorted DIAs to a single sorted DIA.
     * Both input DIAs must be used sorted conforming to the given comparator.
     * The type of the output DIA will be the type of this DIA.
     *
     * The merge operation balances all input data, so that each worker will
     * have an equal number of elements when the merge completes.
     *
     * \param comparator Comparator to specify the order of input and output.
     *
     * \param second_dia DIA, which is merged with this DIA.
     *
     * \ingroup dia_dops
     */
    template <typename Comparator = std::less<ValueType>, typename SecondDIA>
    auto Merge(const SecondDIA& second_dia,
               const Comparator& comparator = Comparator()) const;

    /*!
     * PrefixSum is a DOp, which computes the prefix sum of all elements. The sum
     * function defines how two elements are combined to a single element.
     *
     * \param sum_function Sum function (any associative function).
     *
     * \param initial_element Initial element of the sum function.
     *
     * \ingroup dia_dops
     */
    template <typename SumFunction = std::plus<ValueType> >
    auto PrefixSum(const SumFunction& sum_function = SumFunction(),
                   const ValueType& initial_element = ValueType()) const;

    /*!
     * Window is a DOp, which applies a window function to every k
     * consecutive items in a DIA. The window function is also given the index
     * of the first item, and can output zero or more items via an Emitter.
     *
     * \param window_size the size of the delivered window. Signature: TODO(tb).
     *
     * \param window_function Window function applied to each k item.
     *
     * \ingroup dia_dops
     */
    template <typename WindowFunction>
    auto Window(size_t window_size,
                const WindowFunction& window_function = WindowFunction()) const;

    /*!
     * Window is a DOp, which applies a window function to every k
     * consecutive items in a DIA. The window function is also given the index
     * of the first item, and can output zero or more items via an Emitter.
     *
     * \param window_size the size of the delivered window. Signature: TODO(tb).
     *
     * \param window_function Window function applied to each k item.
     *
     * \param partial_window_function Window function applied to less than k
     * items.
     *
     * \ingroup dia_dops
     */
    template <typename WindowFunction, typename PartialWindowFunction>
    auto Window(size_t window_size,
                const WindowFunction& window_function,
                const PartialWindowFunction& partial_window_function) const;

    /*!
     * Window is a DOp, which applies a window function to every k
     * consecutive items in a DIA. The window function is also given the index
     * of the first item, and can output zero or more items via an Emitter.
     *
     * \param window_size the size of the delivered window.
     *
     * \param window_function Window function applied to each k item.
     *
     * \ingroup dia_dops
     */
    template <typename WindowFunction>
    auto Window(struct DisjointTag const&, size_t window_size,
                const WindowFunction& window_function) const;

    /*!
     * FlatWindow is a DOp, which applies a window function to every k
     * consecutive items in a DIA. The window function is also given the index
     * of the first item, and can output zero or more items via an Emitter.
     *
     * \param window_size the size of the delivered window. Signature: TODO(tb).
     *
     * \param window_function Window function applied to each k item.
     *
     * \ingroup dia_dops
     */
    template <typename ValueOut, typename WindowFunction>
    auto FlatWindow(
        size_t window_size,
        const WindowFunction& window_function = WindowFunction()) const;

    /*!
     * FlatWindow is a DOp, which applies a window function to every k
     * consecutive items in a DIA. The window function is also given the index
     * of the first item, and can output zero or more items via an Emitter.
     *
     * \param window_size the size of the delivered window. Signature: TODO(tb).
     *
     * \param window_function Window function applied to each k item.
     *
     * \param partial_window_function Window function applied to less than k
     * items.
     *
     * \ingroup dia_dops
     */
    template <typename ValueOut, typename WindowFunction,
              typename PartialWindowFunction>
    auto FlatWindow(size_t window_size,
                    const WindowFunction& window_function,
                    const PartialWindowFunction& partial_window_function) const;

    /*!
     * FlatWindow is a DOp, which applies a window function to every k
     * consecutive items in a DIA. The window function is also given the index
     * of the first item, and can output zero or more items via an Emitter.
     *
     * \param window_size the size of the delivered window. Signature: TODO(tb).
     *
     * \param window_function Window function applied to each k item.
     *
     * \ingroup dia_dops
     */
    template <typename ValueOut, typename WindowFunction>
    auto FlatWindow(struct DisjointTag const&, size_t window_size,
                    const WindowFunction& window_function) const;

    /*!
     * Concat is a DOp, which concatenates any number of DIAs to a single DIA.
     * All input DIAs must contain the same type, which is also the output DIA's
     * type.
     *
     * The concat operation balances all input data, so that each worker will
     * have an equal number of elements when the concat completes.
     *
     * \ingroup dia_dops
     */
    template <typename SecondDIA>
    auto Concat(const SecondDIA& second_dia) const;

    /*!
     * Rebalance is a DOp, which rebalances a single DIA among all workers; in
     * general, this operation is needed only if previous steps are known to
     * create heavy imbalance (e.g. like Filter()s which cut DIAs to ranges).
     *
     * \ingroup dia_dops
     */
    auto Rebalance() const;

    /*!
     * Create a CollapseNode which is mainly used to collapse the LOp chain into
     * a DIA<T> with an empty stack. This is most often necessary for iterative
     * algorithms, where a DIA<T> reference variable is updated in each
     * iteration.
     *
     * \ingroup dia_dops
     */
    DIA<ValueType> Collapse() const;

    /*!
     * Create a CacheNode which contains all items of a DIA in calculated plain
     * format. This is needed if a DIA is reused many times, in order to avoid
     * recalculating a PostOp multiple times.
     *
     * \ingroup dia_dops
     */
    DIA<ValueType> Cache() const;

    //! \}

private:
    //! The DIANode which DIA points to. The node represents the latest DOp
    //! or Action performed previously.
    DIANodePtr node_;

    //! The local function chain, which stores the chained lambda function from
    //! the last DIANode to this DIA.
    Stack stack_;

    //! DIA serial id for logging, matches DIANode::id_ for DOps.
    size_t id_ = 0;

    //! static DIA (LOp or DOp) node label string, may match DIANode::label_.
    const char* label_ = nullptr;

    //! deliver next DIA serial id
    size_t next_dia_id() { return context().next_dia_id(); }
};

//! \}

} // namespace api

//! imported from api namespace
using api::DIA;

//! imported from api namespace
using api::DisjointTag;

//! imported from api namespace
using api::VolatileKeyFlag;

//! imported from api namespace
using api::VolatileKeyTag;

//! imported from api namespace
using api::NoVolatileKeyTag;

//! imported from api namespace
using api::CutTag;

//! imported from api namespace
using api::PadTag;

//! imported from api namespace
using api::NoRebalanceTag;

//! imported from api namespace
using api::DuplicateDetectionFlag;

//! imported from api namespace
using api::DuplicateDetectionTag;

//! imported from api namespace
using api::NoDuplicateDetectionTag;

//! imported from api namespace
using api::LocationDetectionFlag;

//! imported from api namespace
using api::LocationDetectionTag;

//! imported from api namespace
using api::NoLocationDetectionTag;

} // namespace thrill

#endif // !THRILL_API_DIA_HEADER

/******************************************************************************/<|MERGE_RESOLUTION|>--- conflicted
+++ resolved
@@ -20,13 +20,9 @@
 #include <thrill/api/action_node.hpp>
 #include <thrill/api/context.hpp>
 #include <thrill/api/dia_node.hpp>
-<<<<<<< HEAD
-#include <thrill/api/function_stack.hpp>
 #include <thrill/checkers/driver.hpp>
 #include <thrill/checkers/reduce.hpp>
 #include <thrill/checkers/sort.hpp>
-=======
->>>>>>> d2b5dd85
 #include <thrill/common/function_traits.hpp>
 #include <thrill/common/functional.hpp>
 #include <tlx/meta/function_stack.hpp>
@@ -797,17 +793,11 @@
               typename ReduceConfig = class DefaultReduceConfig,
               typename CheckingDriver = checkers::DummyReduceDriver>
     auto ReduceByKey(
-<<<<<<< HEAD
         const KeyExtractor &key_extractor,
         const ReduceFunction &reduce_function,
         const ReduceConfig& reduce_config = ReduceConfig(),
         std::shared_ptr<CheckingDriver> driver =
             std::make_shared<CheckingDriver>()) const;
-=======
-        const KeyExtractor& key_extractor,
-        const ReduceFunction& reduce_function,
-        const ReduceConfig& reduce_config = ReduceConfig()) const;
->>>>>>> d2b5dd85
 
     /*!
      * ReduceByKey is a DOp, which groups elements of the DIA with the
@@ -842,19 +832,12 @@
               typename ReduceConfig, typename KeyHashFunction,
               typename CheckingDriver = checkers::DummyReduceDriver>
     auto ReduceByKey(
-<<<<<<< HEAD
         const KeyExtractor &key_extractor,
         const ReduceFunction &reduce_function,
         const ReduceConfig &reduce_config,
         const KeyHashFunction &key_hash_function,
         std::shared_ptr<CheckingDriver> driver =
             std::make_shared<CheckingDriver>()) const;
-=======
-        const KeyExtractor& key_extractor,
-        const ReduceFunction& reduce_function,
-        const ReduceConfig& reduce_config,
-        const KeyHashFunction& key_hash_function) const;
->>>>>>> d2b5dd85
 
     /*!
      * ReduceByKey is a DOp, which groups elements of the DIA with the
@@ -892,7 +875,6 @@
               typename KeyHashFunction, typename KeyEqualFunction,
               typename CheckingDriver = checkers::DummyReduceDriver>
     auto ReduceByKey(
-<<<<<<< HEAD
         const KeyExtractor &key_extractor,
         const ReduceFunction &reduce_function,
         const ReduceConfig &reduce_config,
@@ -900,13 +882,6 @@
         const KeyEqualFunction &key_equal_function,
         std::shared_ptr<CheckingDriver> driver =
             std::make_shared<CheckingDriver>()) const;
-=======
-        const KeyExtractor& key_extractor,
-        const ReduceFunction& reduce_function,
-        const ReduceConfig& reduce_config,
-        const KeyHashFunction& key_hash_function,
-        const KeyEqualFunction& key_equal_function) const;
->>>>>>> d2b5dd85
 
     /*!
      * ReduceByKey is a DOp, which groups elements of the DIA with the
@@ -1097,15 +1072,10 @@
               typename ReduceConfig = class DefaultReduceConfig,
               typename CheckingDriver = checkers::DummyReduceDriver>
     auto ReducePair(
-<<<<<<< HEAD
         const ReduceFunction &reduce_function,
         const ReduceConfig& reduce_config = ReduceConfig(),
         std::shared_ptr<CheckingDriver> driver =
             std::make_shared<CheckingDriver>()) const;
-=======
-        const ReduceFunction& reduce_function,
-        const ReduceConfig& reduce_config = ReduceConfig()) const;
->>>>>>> d2b5dd85
 
     /*!
      * ReducePair is a DOp, which groups key-value-pairs in the input DIA by
@@ -1135,17 +1105,11 @@
               typename KeyHashFunction,
               typename CheckingDriver = checkers::DummyReduceDriver>
     auto ReducePair(
-<<<<<<< HEAD
         const ReduceFunction &reduce_function,
         const ReduceConfig &reduce_config,
         const KeyHashFunction &key_hash_function,
         std::shared_ptr<CheckingDriver> driver =
             std::make_shared<CheckingDriver>()) const;
-=======
-        const ReduceFunction& reduce_function,
-        const ReduceConfig& reduce_config,
-        const KeyHashFunction& key_hash_function) const;
->>>>>>> d2b5dd85
 
     /*!
      * ReducePair is a DOp, which groups key-value-pairs in the input DIA by
@@ -1177,19 +1141,12 @@
               typename KeyHashFunction, typename KeyEqualFunction,
               typename CheckingDriver = checkers::DummyReduceDriver>
     auto ReducePair(
-<<<<<<< HEAD
         const ReduceFunction &reduce_function,
         const ReduceConfig &reduce_config,
         const KeyHashFunction &key_hash_function,
         const KeyEqualFunction &key_equal_function,
         std::shared_ptr<CheckingDriver> driver =
             std::make_shared<CheckingDriver>()) const;
-=======
-        const ReduceFunction& reduce_function,
-        const ReduceConfig& reduce_config,
-        const KeyHashFunction& key_hash_function,
-        const KeyEqualFunction& key_equal_function) const;
->>>>>>> d2b5dd85
 
     /*!
      * ReducePair is a DOp, which groups key-value-pairs in the input DIA by
@@ -1643,7 +1600,6 @@
      *
      * \ingroup dia_dops
      */
-<<<<<<< HEAD
     template <typename CompareFunction, typename SortFunction,
               typename CheckingDriver = checkers::Driver<
                   checkers::SortCheckerDummy,
@@ -1652,11 +1608,6 @@
               const SortFunction &sort_algorithm,
               std::shared_ptr<CheckingDriver> driver =
                   std::make_shared<CheckingDriver>()) const;
-=======
-    template <typename CompareFunction, typename SortFunction>
-    auto Sort(const CompareFunction& compare_function,
-              const SortFunction& sort_algorithm) const;
->>>>>>> d2b5dd85
 
     /*!
      * Merge is a DOp, which merges two sorted DIAs to a single sorted DIA.
