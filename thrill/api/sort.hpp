--- conflicted
+++ resolved
@@ -782,11 +782,7 @@
     assert(IsValid());
 
     using SortNode = api::SortNode<
-<<<<<<< HEAD
-              ValueType, CompareFunction, DefaultSortAlgorithm, CheckingDriver>;
-=======
-        ValueType, CompareFunction, DefaultSortAlgorithm>;
->>>>>>> b11854ef
+        ValueType, CompareFunction, DefaultSortAlgorithm, CheckingDriver>;
 
     static_assert(
         std::is_convertible<
@@ -820,11 +816,7 @@
     assert(IsValid());
 
     using SortNode = api::SortNode<
-<<<<<<< HEAD
-              ValueType, CompareFunction, SortAlgorithm, CheckingDriver>;
-=======
-        ValueType, CompareFunction, SortAlgorithm>;
->>>>>>> b11854ef
+        ValueType, CompareFunction, SortAlgorithm, CheckingDriver>;
 
     static_assert(
         std::is_convertible<
