/*******************************************************************************
 * thrill/api/sort.hpp
 *
 * Part of Project Thrill - http://project-thrill.org
 *
 * Copyright (C) 2015 Alexander Noe <aleexnoe@gmail.com>
 * Copyright (C) 2015 Michael Axtmann <michael.axtmann@kit.edu>
 * Copyright (C) 2015-2016 Timo Bingmann <tb@panthema.net>
 *
 * All rights reserved. Published under the BSD-2 license in the LICENSE file.
 ******************************************************************************/

#pragma once
#ifndef THRILL_API_SORT_HEADER
#define THRILL_API_SORT_HEADER

#include <thrill/api/context.hpp>
#include <thrill/api/dia.hpp>
#include <thrill/api/dop_node.hpp>
#include <thrill/checkers/driver.hpp>
#include <thrill/checkers/sort.hpp>
#include <thrill/common/logger.hpp>
#include <thrill/common/math.hpp>
#include <thrill/common/porting.hpp>
#include <thrill/common/qsort.hpp>
#include <thrill/core/multiway_merge.hpp>
#include <thrill/data/file.hpp>
#include <thrill/net/group.hpp>
#include <tlx/math/integer_log2.hpp>

#include <algorithm>
#include <cstdlib>
#include <deque>
#include <functional>
#include <memory>
#include <numeric>
#include <random>
#include <utility>
#include <vector>

namespace thrill {
namespace api {

/*!
 * A DIANode which performs a Sort operation. Sort sorts a DIA according to a
 * given compare function
 *
 * \tparam ValueType Type of DIA elements
 *
 * \tparam Stack Function stack, which contains the chained lambdas between the
 * last and this DIANode.
 *
 * \tparam CompareFunction Type of the compare function
 *
 * \ingroup api_layer
 */
template <typename ValueType, typename CompareFunction, typename SortAlgorithm,
          typename CheckingDriver>
class SortNode final : public DOpNode<ValueType>
{
    static constexpr bool debug = false;

    //! Set this variable to true to enable generation and output of stats
    static constexpr bool stats_enabled = false;

    //! Set this variable to true to enable the checker
    static constexpr bool check = true;

    using Super = DOpNode<ValueType>;
    using Super::context_;

    //! Timer or FakeTimer
    using Timer = common::StatsTimerBaseStopped<stats_enabled>;
    //! RIAA class for running the timer
    using RunTimer = common::RunTimer<Timer>;

    using SampleIndexPair = std::pair<ValueType, size_t>;

    static const bool use_background_thread_ = false;

public:
    /*!
     * Constructor for a sort node.
     */
    template <typename ParentDIA>
    SortNode(const ParentDIA& parent,
             const CompareFunction& compare_function,
             std::shared_ptr<CheckingDriver> driver,
             const SortAlgorithm& sort_algorithm = SortAlgorithm())
        : Super(parent.ctx(), "Sort", { parent.id() }, { parent.node() }),
          compare_function_(compare_function),
          sort_algorithm_(sort_algorithm),
          parent_stack_empty_(ParentDIA::stack_empty),
          checking_driver_(driver)
    {
        // Hook PreOp(s)
        auto pre_op_fn = [this](const ValueType& input) {
                             PreOp(input);
                         };

        auto lop_chain = parent.stack().push(pre_op_fn).fold();
        parent.node()->AddChild(this, lop_chain);
    }

    void StartPreOp(size_t /* id */) final {
        timer_preop_.Start();
        if (check) checking_driver_->reset();
        unsorted_writer_ = unsorted_file_.GetWriter();
    }

    void PreOp(const ValueType& input) {
        if (check) {
            // let the checker hash the item
            checking_driver_->checker().add_pre(input);
        }
        unsorted_writer_.Put(input);
        // In this stage we do not know how many elements are there in total.
        // Therefore we draw samples based on current number of elements and
        // randomly replace older samples when we have too many.
        if (--sample_interval_ == 0) {
            if (samples_.size() < wanted_sample_size()) {
                while (samples_.size() < wanted_sample_size())
                    samples_.emplace_back(SampleIndexPair(input, local_items_));
            }
            else {
                samples_[rng_() % samples_.size()] =
                    SampleIndexPair(input, local_items_);
            }
            sample_interval_ = std::max(
                size_t(1), (local_items_ + 1) / wanted_sample_size());
            LOG0 << "SortNode::PreOp() sample_interval_=" << sample_interval_;
        }
        local_items_++;
    }

    //! Receive a whole data::File of ValueType, but only if our stack is empty.
    bool OnPreOpFile(const data::File& file, size_t /* parent_index */) final {
        if (!parent_stack_empty_) {
            LOGC(common::g_debug_push_file)
                << "Sort rejected File from parent "
                << "due to non-empty function stack.";
            return false;
        }

        // accept file
        unsorted_file_ = file.Copy();
        local_items_ = unsorted_file_.num_items();

        if (check) {
            // Getting the samples doesn't require reading the entire file
            // (random access), but the checker needs to hash every element
            auto reader = unsorted_file_.GetKeepReader();
            for (size_t i = 0; i < local_items_; ++i) {
                checking_driver_->checker().add_pre(
                    reader.template Next<ValueType>());
            }
        }

        size_t pick_items = std::min(local_items_, wanted_sample_size());

        sLOG << "Pick" << pick_items << "samples by random access"
             << " from File containing " << local_items_ << " items.";
        for (size_t i = 0; i < pick_items; ++i) {
            size_t index = rng_() % local_items_;
            sLOG << "got index[" << i << "] = " << index;
            samples_.emplace_back(
                unsorted_file_.GetItemAt<ValueType>(index), index);
        }

        return true;
    }

    void StopPreOp(size_t /* id */) final {
        unsorted_writer_.Close();

        LOG0 << "wanted_sample_size()=" << wanted_sample_size()
             << " samples.size()= " << samples_.size();

        timer_preop_.Stop();
        if (stats_enabled) {
            context_.PrintCollectiveMeanStdev(
                "Sort() timer_preop_", timer_preop_.SecondsDouble());
            context_.PrintCollectiveMeanStdev(
                "Sort() preop local_items_", local_items_);
        }
    }

    DIAMemUse ExecuteMemUse() final {
        return DIAMemUse::Max();
    }

    //! Executes the sum operation.
    void Execute() final {
        MainOp();
        if (stats_enabled) {
            context_.PrintCollectiveMeanStdev(
                "Sort() timer_execute", timer_execute_.SecondsDouble());
        }
    }

    DIAMemUse PushDataMemUse() final {
        if (files_.size() <= 1) {
            // direct push, no merge necessary
            return 0;
        }
        else {
            // need to perform multiway merging
            return DIAMemUse::Max();
        }
    }

    //! calculate maximum merging degree from available memory and the number of
    //! files. additionally calculate the prefetch size of each File.
    std::pair<size_t, size_t> MaxMergeDegreePrefetch() {
        size_t avail_blocks = DIABase::mem_limit_ / data::default_block_size;
        if (files_.size() >= avail_blocks) {
            // more files than blocks available -> partial merge of avail_blocks
            // Files with prefetch = 0, which is one read Block per File.
            return std::make_pair(avail_blocks, 0u);
        }
        else {
            // less files than available Blocks -> split blocks equally among
            // Files.
            return std::make_pair(
                files_.size(),
                std::min<size_t>(16u, (avail_blocks / files_.size()) - 1));
        }
    }

    void PushData(bool consume) final {
        Timer timer_pushdata;
        timer_pushdata.Start();

        size_t local_size = 0;
        if (files_.size() == 0) {
            // nothing to push
        }
        else if (files_.size() == 1) {
            local_size = files_[0].num_items();
            if (check) {
                // Push the file to the checker, item by item
                auto reader = files_[0].GetKeepReader();
                while (reader.HasNext()) {
                    checking_driver_->checker().add_post(
                        reader.template Next<ValueType>());
                }
            }
            this->PushFile(files_[0], consume);
        }
        else {
            size_t merge_degree, prefetch;

            // merge batches of files if necessary
            while (files_.size() > MaxMergeDegreePrefetch().first)
            {
                std::tie(merge_degree, prefetch) = MaxMergeDegreePrefetch();

                sLOG1 << "Partial multi-way-merge of"
                      << merge_degree << "files with prefetch" << prefetch;

                // create merger for first merge_degree_ Files
                std::vector<data::File::ConsumeReader> seq;
                seq.reserve(merge_degree);

                for (size_t t = 0; t < merge_degree; ++t)
                    seq.emplace_back(files_[t].GetConsumeReader(0));

                StartPrefetch(seq, prefetch);

                auto puller = core::make_multiway_merge_tree<ValueType>(
                    seq.begin(), seq.end(), compare_function_);

                // create new File for merged items
                files_.emplace_back(context_.GetFile(this));
                auto writer = files_.back().GetWriter();

                while (puller.HasNext()) {
                    writer.Put(puller.Next());
                }
                writer.Close();

                // this clear is important to release references to the files.
                seq.clear();

                // remove merged files
                files_.erase(files_.begin(), files_.begin() + merge_degree);
            }

            std::tie(merge_degree, prefetch) = MaxMergeDegreePrefetch();

            sLOG1 << "Start multi-way-merge of" << files_.size() << "files"
                  << "with prefetch" << prefetch;

            // construct output merger of remaining Files
            std::vector<data::File::Reader> seq;
            seq.reserve(files_.size());

            for (size_t t = 0; t < files_.size(); ++t)
                seq.emplace_back(files_[t].GetReader(consume, 0));

            StartPrefetch(seq, prefetch);

            auto puller = core::make_multiway_merge_tree<ValueType>(
                seq.begin(), seq.end(), compare_function_);

            while (puller.HasNext()) {
                auto next = puller.Next();
                if (check) checking_driver_->checker().add_post(next);
                this->PushItem(next);
                local_size++;
            }
        }

        timer_pushdata.Stop();

        if (stats_enabled) {
            context_.PrintCollectiveMeanStdev(
                "Sort() timer_pushdata", timer_pushdata.SecondsDouble());

            context_.PrintCollectiveMeanStdev("Sort() local_size", local_size);
        }
    }

    void Dispose() final {
        files_.clear();
    }

private:
    //! The comparison function which is applied to two elements.
    CompareFunction compare_function_;

    //! Sort function class
    SortAlgorithm sort_algorithm_;

    //! Whether the parent stack is empty
    const bool parent_stack_empty_;

    //! \name PreOp Phase
    //! \{

    //! All local unsorted items before communication
    data::File unsorted_file_ { context_.GetFile(this) };
    //! Writer for unsorted_file_
    data::File::Writer unsorted_writer_;
    //! Number of items on this worker
    size_t local_items_ = 0;

    std::shared_ptr<CheckingDriver> checking_driver_;

    //! Sample vector: pairs of (sample,local index)
    std::vector<SampleIndexPair> samples_;
    //! Number of items to process before the next sample was drawn
    size_t sample_interval_ = 1;
    //! Random generator
    std::default_random_engine rng_ { std::random_device { } () };

    //! epsilon
    static constexpr double desired_imbalance_ = 0.1;

    //! calculate currently desired number of samples
    size_t wanted_sample_size() const {
        size_t s = static_cast<size_t>(
            std::log2((local_items_ + 1) * context_.num_workers())
            * (1.0 / (desired_imbalance_ * desired_imbalance_)));
        return std::max(s, size_t(1));
    }

    //! \}

    //! \name MainOp and PushData
    //! \{

    //! Local data files
    std::deque<data::File> files_;
    //! Total number of local elements after communication
    size_t local_out_size_ = 0;

    //! \}

    //! \name Statistics
    //! \{

    //! time spent in PreOp (including preceding Node's computation)
    Timer timer_preop_;

    //! time spent in Execute
    Timer timer_execute_;

    //! time spent in sort()
    Timer timer_sort_;

    //! \}

    void FindAndSendSplitters(
        std::vector<SampleIndexPair>& splitters, size_t sample_size,
        data::MixStreamPtr& sample_stream,
        std::vector<data::MixStream::Writer>& sample_writers) {

        // Get samples from other workers
        size_t num_total_workers = context_.num_workers();

        std::vector<SampleIndexPair> samples;
        samples.reserve(sample_size * num_total_workers);

        auto reader = sample_stream->GetMixReader(/* consume */ true);

        while (reader.HasNext()) {
            samples.push_back(reader.template Next<SampleIndexPair>());
        }
        if (samples.size() == 0) return;

        // Find splitters
        std::sort(samples.begin(), samples.end(),
                  [this](
                      const SampleIndexPair& a, const SampleIndexPair& b) {
                      return LessSampleIndex(a, b);
                  });

        size_t splitting_size = samples.size() / num_total_workers;

        // Send splitters to other workers
        for (size_t i = 1; i < num_total_workers; ++i) {
            splitters.push_back(samples[i * splitting_size]);
            for (size_t j = 1; j < num_total_workers; j++) {
                sample_writers[j].Put(splitters.back());
            }
        }

        for (size_t j = 1; j < num_total_workers; ++j)
            sample_writers[j].Close();
    }

    class TreeBuilder
    {
    public:
        ValueType* tree_;
        const SampleIndexPair* samples_;
        size_t index_ = 0;
        size_t ssplitter_;

        /*!
         * Target: tree. Size of 'number of splitter'
         * Source: sorted splitters. Size of 'number of splitter'
         * Number of splitter
         */
        TreeBuilder(ValueType* splitter_tree,
                    const SampleIndexPair* samples,
                    size_t ssplitter)
            : tree_(splitter_tree),
              samples_(samples),
              ssplitter_(ssplitter) {
            if (ssplitter != 0)
                recurse(samples, samples + ssplitter, 1);
        }

        void recurse(const SampleIndexPair* lo, const SampleIndexPair* hi,
                     unsigned int treeidx) {
            // pick middle element as splitter
            const SampleIndexPair* mid = lo + (ssize_t)(hi - lo) / 2;
            assert(mid < samples_ + ssplitter_);
            tree_[treeidx] = mid->first;

            if (2 * treeidx < ssplitter_)
            {
                const SampleIndexPair* midlo = mid, * midhi = mid + 1;
                recurse(lo, midlo, 2 * treeidx + 0);
                recurse(midhi, hi, 2 * treeidx + 1);
            }
        }
    };

    bool LessSampleIndex(const SampleIndexPair& a, const SampleIndexPair& b) {
        return compare_function_(a.first, b.first) || (
            !compare_function_(b.first, a.first) && a.second < b.second);
    }

    bool EqualSampleGreaterIndex(const SampleIndexPair& a, const SampleIndexPair& b) {
        return !compare_function_(a.first, b.first) && a.second >= b.second;
    }

    //! round n down by k where k is a power of two.
    template <typename Integral>
    static inline size_t RoundDown(Integral n, Integral k) {
        return (n & ~(k - 1));
    }

    void TransmitItems(
        // Tree of splitters, sizeof |splitter|
        const ValueType* const tree,
        // Number of buckets: k = 2^{log_k}
        size_t k,
        size_t log_k,
        // Number of actual workers to send to
        size_t actual_k,
        const SampleIndexPair* const sorted_splitters,
        size_t prefix_items,
        data::MixStreamPtr& data_stream) {

        data::File::ConsumeReader unsorted_reader =
            unsorted_file_.GetConsumeReader();

        std::vector<data::MixStream::Writer> data_writers =
            data_stream->GetWriters();

        // enlarge emitters array to next power of two to have direct access,
        // because we fill the splitter set up with sentinels == last splitter,
        // hence all items land in the last bucket.
        assert(data_writers.size() == actual_k);
        assert(actual_k <= k);

        while (data_writers.size() < k)
            data_writers.emplace_back(nullptr);

        std::swap(data_writers[actual_k - 1], data_writers[k - 1]);

        // classify all items (take two at once) and immediately transmit them.

        const size_t stepsize = 2;

        size_t i = prefix_items;
        for ( ; i < prefix_items + RoundDown(local_items_, stepsize); i += stepsize)
        {
            // take two items
            size_t j0 = 1;
            ValueType el0 = unsorted_reader.Next<ValueType>();

            size_t j1 = 1;
            ValueType el1 = unsorted_reader.Next<ValueType>();

            // run items down the tree
            for (size_t l = 0; l < log_k; l++)
            {
                j0 = 2 * j0 + (compare_function_(el0, tree[j0]) ? 0 : 1);
                j1 = 2 * j1 + (compare_function_(el1, tree[j1]) ? 0 : 1);
            }

            size_t b0 = j0 - k;
            size_t b1 = j1 - k;

            while (b0 && EqualSampleGreaterIndex(
                       sorted_splitters[b0 - 1], SampleIndexPair(el0, i + 0))) {
                b0--;

                // LOG0 << "el0 equal match b0 " << b0
                //      << " prefix_items " << prefix_items
                //      << " lhs.first = " << sorted_splitters[b0 - 1].first
                //      << " lhs.second = " << sorted_splitters[b0 - 1].second
                //      << " rhs.first = " << el0
                //      << " rhs.second = " << i;
            }

            while (b1 && EqualSampleGreaterIndex(
                       sorted_splitters[b1 - 1], SampleIndexPair(el1, i + 1))) {
                b1--;
            }

            assert(data_writers[b0].IsValid());
            assert(data_writers[b1].IsValid());

            data_writers[b0].Put(el0);
            data_writers[b1].Put(el1);
        }

        // last iteration of loop if we have an odd number of items.
        for ( ; i < prefix_items + local_items_; i++)
        {
            size_t j0 = 1;
            ValueType el0 = unsorted_reader.Next<ValueType>();

            // run item down the tree
            for (size_t l = 0; l < log_k; l++)
            {
                j0 = 2 * j0 + (compare_function_(el0, tree[j0]) ? 0 : 1);
            }

            size_t b0 = j0 - k;

            while (b0 && EqualSampleGreaterIndex(
                       sorted_splitters[b0 - 1], SampleIndexPair(el0, i))) {
                b0--;
            }

            assert(data_writers[b0].IsValid());
            data_writers[b0].Put(el0);
        }

        // close writers and flush data
        for (size_t j = 0; j < data_writers.size(); j++)
            data_writers[j].Close();
    }

    void MainOp() {
        RunTimer timer(timer_execute_);

        size_t prefix_items = local_items_;
        size_t total_items = context_.net.ExPrefixSumTotal(prefix_items);

        size_t num_total_workers = context_.num_workers();

        sLOG << "worker" << context_.my_rank()
             << "local_items_" << local_items_
             << "prefix_items" << prefix_items
             << "total_items" << total_items
             << "local sample_.size()" << samples_.size();

        if (total_items == 0) {
            Super::logger_
                << "class" << "SortNode"
                << "event" << "done"
                << "workers" << num_total_workers
                << "local_out_size" << local_out_size_
                << "balance" << 0
                << "sample_size" << samples_.size();
            return;
        }

        // stream to send samples to process 0 and receive them back
        data::MixStreamPtr sample_stream = context_.GetNewMixStream(this);

        // Send all samples to worker 0.
        std::vector<data::MixStream::Writer> sample_writers =
            sample_stream->GetWriters();

        for (const SampleIndexPair& sample : samples_) {
            // send samples but add the local prefix to index ranks
            sample_writers[0].Put(
                SampleIndexPair(sample.first, prefix_items + sample.second));
        }
        sample_writers[0].Close();
        std::vector<SampleIndexPair>().swap(samples_);

        // Get the ceiling of log(num_total_workers), as SSSS needs 2^n buckets.
        size_t ceil_log = tlx::integer_log2_ceil(num_total_workers);
        size_t workers_algo = size_t(1) << ceil_log;
        size_t splitter_count_algo = workers_algo - 1;

        std::vector<SampleIndexPair> splitters;
        splitters.reserve(workers_algo);

        if (context_.my_rank() == 0) {
            FindAndSendSplitters(splitters, samples_.size(),
                                 sample_stream, sample_writers);
        }
        else {
            // Close unused emitters
            for (size_t j = 1; j < num_total_workers; j++) {
                sample_writers[j].Close();
            }
            data::MixStream::MixReader reader =
                sample_stream->GetMixReader(/* consume */ true);
            while (reader.HasNext()) {
                splitters.push_back(reader.template Next<SampleIndexPair>());
            }
        }
        sample_writers.clear();
        sample_stream->Close();

        // code from SS2NPartition, slightly altered

        std::vector<ValueType> splitter_tree(workers_algo + 1);

        // add sentinel splitters if fewer nodes than splitters.
        for (size_t i = num_total_workers; i < workers_algo; i++) {
            splitters.push_back(splitters.back());
        }

        TreeBuilder(splitter_tree.data(),
                    splitters.data(),
                    splitter_count_algo);

        data::MixStreamPtr data_stream = context_.GetNewMixStream(this);

        std::thread thread;
        if (use_background_thread_) {
            // launch receiver thread.
            thread = common::CreateThread(
                [this, &data_stream]() {
                    common::SetCpuAffinity(context_.local_worker_id());
                    return ReceiveItems(data_stream);
                });
        }

        TransmitItems(
            splitter_tree.data(), // Tree. sizeof |splitter|
            workers_algo,         // Number of buckets
            ceil_log,
            num_total_workers,
            splitters.data(),
            prefix_items,
            data_stream);

        std::vector<ValueType>().swap(splitter_tree);

        if (use_background_thread_)
            thread.join();
        else
            ReceiveItems(data_stream);

        data_stream->Close();

        double balance = 0;
        if (local_out_size_ > 0) {
            balance = static_cast<double>(local_out_size_)
                      * static_cast<double>(num_total_workers)
                      / static_cast<double>(total_items);
        }

        if (balance > 1) {
            balance = 1 / balance;
        }

        Super::logger_
            << "class" << "SortNode"
            << "event" << "done"
            << "workers" << num_total_workers
            << "local_out_size" << local_out_size_
            << "balance" << balance
            << "sample_size" << samples_.size();
    }

    void ReceiveItems(data::MixStreamPtr& data_stream) {

        auto reader = data_stream->GetMixReader(/* consume */ true);

        LOG0 << "Writing files";

        // M/2 such that the other half is used to prepare the next bulk
        size_t capacity = DIABase::mem_limit_ / sizeof(ValueType) / 2;
        std::vector<ValueType> vec;
        vec.reserve(capacity);

        while (reader.HasNext()) {
            if (!mem::memory_exceeded && vec.size() < capacity) {
                vec.push_back(reader.template Next<ValueType>());
            }
            else {
                checking_driver_->manipulator()(vec);
                SortAndWriteToFile(vec);
            }
        }

        // call Manipulate before the check so it can potentially insert an
        // element into an otherwise empty output
        checking_driver_->manipulator()(vec);
        if (vec.size())
            SortAndWriteToFile(vec);

        if (stats_enabled) {
            context_.PrintCollectiveMeanStdev(
                "Sort() timer_sort_", timer_sort_.SecondsDouble());
        }
    }

    void SortAndWriteToFile(std::vector<ValueType>& vec) {

        LOG << "SortAndWriteToFile() " << vec.size()
            << " items into file #" << files_.size();

        size_t vec_size = vec.size();
        local_out_size_ += vec.size();

        // advise block pool to write out data if necessary
        context_.block_pool().AdviseFree(vec.size() * sizeof(ValueType));

        timer_sort_.Start();
        sort_algorithm_(vec.begin(), vec.end(), compare_function_);
        // common::qsort_two_pivots_yaroslavskiy(vec.begin(), vec.end(), compare_function_);
        // common::qsort_three_pivots(vec.begin(), vec.end(), compare_function_);
        timer_sort_.Stop();

        LOG0 << "SortAndWriteToFile() sort took " << timer_sort_;

        Timer write_time;
        write_time.Start();

        files_.emplace_back(context_.GetFile(this));
        auto writer = files_.back().GetWriter();
        for (const ValueType& elem : vec) {
            writer.Put(elem);
        }
        writer.Close();

        write_time.Stop();

        LOG0 << "SortAndWriteToFile() finished writing files";

        vec.clear();

        LOG0 << "SortAndWriteToFile() vector cleared";

        Super::logger_
            << "class" << "SortNode"
            << "event" << "write_file"
            << "file_num" << (files_.size() - 1)
            << "items" << vec_size
            << "timer_sort_" << timer_sort_
            << "write_time" << write_time;
    }
};

class DefaultSortAlgorithm
{
public:
    template <typename Iterator, typename CompareFunction>
    void operator () (Iterator begin, Iterator end, CompareFunction cmp) const {
        return std::sort(begin, end, cmp);
    }
};

template <typename ValueType, typename Stack>
<<<<<<< HEAD
template <typename CompareFunction, typename CheckingDriver>
auto DIA<ValueType, Stack>::Sort(const CompareFunction &compare_function,
                                 std::shared_ptr<CheckingDriver> driver) const {
=======
template <typename CompareFunction>
auto DIA<ValueType, Stack>::Sort(const CompareFunction& compare_function) const {
>>>>>>> d2b5dd85
    assert(IsValid());

    using SortNode = api::SortNode<
              ValueType, CompareFunction, DefaultSortAlgorithm, CheckingDriver>;

    static_assert(
        std::is_convertible<
            ValueType,
            typename FunctionTraits<CompareFunction>::template arg<0> >::value,
        "CompareFunction has the wrong input type");

    static_assert(
        std::is_convertible<
            ValueType,
            typename FunctionTraits<CompareFunction>::template arg<1> >::value,
        "CompareFunction has the wrong input type");

    static_assert(
        std::is_convertible<
            typename FunctionTraits<CompareFunction>::result_type,
            bool>::value,
        "CompareFunction has the wrong output type (should be bool)");

<<<<<<< HEAD
    auto node = common::MakeCounting<SortNode>(*this, compare_function, driver);
=======
    auto node = tlx::make_counting<SortNode>(*this, compare_function);
>>>>>>> d2b5dd85

    return DIA<ValueType>(node);
}

template <typename ValueType, typename Stack>
<<<<<<< HEAD
template <typename CompareFunction, typename SortAlgorithm,
          typename CheckingDriver>
auto DIA<ValueType, Stack>::Sort(const CompareFunction &compare_function,
                                 const SortAlgorithm &sort_algorithm,
                                 std::shared_ptr<CheckingDriver> driver) const {
=======
template <typename CompareFunction, typename SortAlgorithm>
auto DIA<ValueType, Stack>::Sort(const CompareFunction& compare_function,
                                 const SortAlgorithm& sort_algorithm) const {
>>>>>>> d2b5dd85
    assert(IsValid());

    using SortNode = api::SortNode<
              ValueType, CompareFunction, SortAlgorithm, CheckingDriver>;

    static_assert(
        std::is_convertible<
            ValueType,
            typename FunctionTraits<CompareFunction>::template arg<0> >::value,
        "CompareFunction has the wrong input type");

    static_assert(
        std::is_convertible<
            ValueType,
            typename FunctionTraits<CompareFunction>::template arg<1> >::value,
        "CompareFunction has the wrong input type");

    static_assert(
        std::is_convertible<
            typename FunctionTraits<CompareFunction>::result_type,
            bool>::value,
        "CompareFunction has the wrong output type (should be bool)");

<<<<<<< HEAD
    auto node = common::MakeCounting<SortNode>(
        *this, compare_function, driver, sort_algorithm);
=======
    auto node = tlx::make_counting<SortNode>(
        *this, compare_function, sort_algorithm);
>>>>>>> d2b5dd85

    return DIA<ValueType>(node);
}

} // namespace api
} // namespace thrill

#endif // !THRILL_API_SORT_HEADER

/******************************************************************************/<|MERGE_RESOLUTION|>--- conflicted
+++ resolved
@@ -808,14 +808,9 @@
 };
 
 template <typename ValueType, typename Stack>
-<<<<<<< HEAD
 template <typename CompareFunction, typename CheckingDriver>
 auto DIA<ValueType, Stack>::Sort(const CompareFunction &compare_function,
                                  std::shared_ptr<CheckingDriver> driver) const {
-=======
-template <typename CompareFunction>
-auto DIA<ValueType, Stack>::Sort(const CompareFunction& compare_function) const {
->>>>>>> d2b5dd85
     assert(IsValid());
 
     using SortNode = api::SortNode<
@@ -839,27 +834,17 @@
             bool>::value,
         "CompareFunction has the wrong output type (should be bool)");
 
-<<<<<<< HEAD
-    auto node = common::MakeCounting<SortNode>(*this, compare_function, driver);
-=======
-    auto node = tlx::make_counting<SortNode>(*this, compare_function);
->>>>>>> d2b5dd85
+    auto node = tlx::make_counting<SortNode>(*this, compare_function, driver);
 
     return DIA<ValueType>(node);
 }
 
 template <typename ValueType, typename Stack>
-<<<<<<< HEAD
 template <typename CompareFunction, typename SortAlgorithm,
           typename CheckingDriver>
 auto DIA<ValueType, Stack>::Sort(const CompareFunction &compare_function,
                                  const SortAlgorithm &sort_algorithm,
                                  std::shared_ptr<CheckingDriver> driver) const {
-=======
-template <typename CompareFunction, typename SortAlgorithm>
-auto DIA<ValueType, Stack>::Sort(const CompareFunction& compare_function,
-                                 const SortAlgorithm& sort_algorithm) const {
->>>>>>> d2b5dd85
     assert(IsValid());
 
     using SortNode = api::SortNode<
@@ -883,13 +868,8 @@
             bool>::value,
         "CompareFunction has the wrong output type (should be bool)");
 
-<<<<<<< HEAD
-    auto node = common::MakeCounting<SortNode>(
+    auto node = tlx::make_counting<SortNode>(
         *this, compare_function, driver, sort_algorithm);
-=======
-    auto node = tlx::make_counting<SortNode>(
-        *this, compare_function, sort_algorithm);
->>>>>>> d2b5dd85
 
     return DIA<ValueType>(node);
 }
