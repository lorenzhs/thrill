--- conflicted
+++ resolved
@@ -36,11 +36,7 @@
 public:
     static constexpr bool debug = false;
 
-<<<<<<< HEAD
-    Sampling(RNG& rng) : rng_(rng), hyp_(rng()), dsfmt_(rng()) {}
-=======
     Sampling(RNG& rng) : rng_(rng), hyp_(rng()) { }
->>>>>>> b11854ef
 
     template <typename Iterator,
               typename Type = typename std::iterator_traits<Iterator>::value_type>
@@ -129,11 +125,7 @@
             size_t variate, index;
             while (true) {
                 // Take sample
-<<<<<<< HEAD
-                variate = insize * dsfmt_.next(); // N * randblock[array_index++];
-=======
                 variate = dist(rng_); // N * randblock[array_index++];
->>>>>>> b11854ef
                 index = variate >> address_mask;
                 size_t hash_elem = hash_table[index];
 
