/*******************************************************************************
 * thrill/common/logger.cpp
 *
 * Simple and less simple logging classes.
 *
 * Part of Project Thrill - http://project-thrill.org
 *
 * Copyright (C) 2015 Timo Bingmann <tb@panthema.net>
 *
 * All rights reserved. Published under the BSD-2 license in the LICENSE file.
 ******************************************************************************/

#include <thrill/common/logger.hpp>
#include <thrill/mem/manager.hpp>

#include <functional>
#include <iomanip>
#include <iostream>
#include <map>
#include <mutex>
#include <string>
#include <thread>
#include <utility>

namespace thrill {
namespace common {

/******************************************************************************/

//! memory manager singleton for Logger
mem::Manager g_logger_mem_manager(nullptr, "Logger");

#if !__APPLE__

//! thread name
static thread_local mem::by_string s_thread_name;

//! thread message counter
static thread_local size_t s_message_counter = 0;

//! Defines a name for the current thread, only if no name was set previously
void NameThisThread(const mem::by_string& name) {
    s_thread_name = name;
    s_message_counter = 0;
}

//! Outputs the name of the current thread or 'unknown [id]'
void FormatNameForThisThread(std::ostream& os) {
    if (!s_thread_name.empty()) {
        os << s_thread_name << ' ';
    }
    else {
        os << "unknown " << std::this_thread::get_id() << ' ';
    }

    std::ios::fmtflags flags(os.flags());
    os << std::setfill('0') << std::setw(6) << s_message_counter++;
    os.flags(flags);
}

#else

// old std::map implementation, because APPLE does not support thread_local

using StringCount = std::pair<mem::by_string, size_t>;

template <typename Type>
using LoggerAllocator = mem::FixedAllocator<Type, g_logger_mem_manager>;

//! deque without malloc tracking
template <typename Key, typename T, typename Compare = std::less<Key> >
using logger_map = std::map<Key, T, Compare,
                            LoggerAllocator<std::pair<const Key, T> > >;

//! mutex for s_threads map
static std::mutex s_mutex;

//! map thread id -> (name, message counter)
static logger_map<std::thread::id, StringCount> s_threads;

//! Defines a name for the current thread, only if no name was set previously
void NameThisThread(const mem::by_string& name) {
    std::lock_guard<std::mutex> lock(s_mutex);
    s_threads[std::this_thread::get_id()] = StringCount(name, 0);
}

//! Outputs the name of the current thread or 'unknown [id]'
void FormatNameForThisThread(std::ostream& os) {
    std::lock_guard<std::mutex> lock(s_mutex);

    auto it = s_threads.find(std::this_thread::get_id());
    if (it != s_threads.end()) {
        StringCount& sc = it->second;
<<<<<<< HEAD
        if ((true)) {
            std::ios::fmtflags flags(os.flags());
            // print "name #msg";
            os << sc.first << ' '
               << std::setfill('0') << std::setw(6) << sc.second++;
            os.flags(flags);
        }
        else {
            os << sc.first;
        }
=======
        std::ios::fmtflags flags(os.flags());
        os << sc.first << ' '
           << std::setfill('0') << std::setw(6) << sc.second++;
        os.flags(flags);
>>>>>>> aedb7306
    }
    else {
        os << "unknown " << std::this_thread::get_id();
    }
}

#endif

//! Returns the name of the current thread or 'unknown [id]'
std::string GetNameForThisThread() {
    std::ostringstream oss;
    FormatNameForThisThread(oss);
    return oss.str();
}

/******************************************************************************/

//! mutex for log output
static std::mutex s_logger_mutex;

void Logger::Output(const char* str) {
    // lock the global mutex of logger for serialized output in
    // multi-threaded programs.
    std::unique_lock<std::mutex> lock(s_logger_mutex);
    std::cout << str << std::endl;
}

void Logger::Output(const std::string& str) {
    // lock the global mutex of logger for serialized output in
    // multi-threaded programs.
    std::unique_lock<std::mutex> lock(s_logger_mutex);
    std::cout << str << std::endl;
}

void Logger::Output(const mem::safe_string& str) {
    // lock the global mutex of logger for serialized output in
    // multi-threaded programs.
    std::unique_lock<std::mutex> lock(s_logger_mutex);
    std::cout << str << std::endl;
}

Logger::Logger() {
    oss_ << '[';
    FormatNameForThisThread(oss_);
    oss_ << "] ";
}

Logger::~Logger() {
    Output(oss_.str());
}

SpacingLogger::SpacingLogger() {
    oss_ << '[';
    FormatNameForThisThread(oss_);
    oss_ << "] ";
}

SpacingLogger::~SpacingLogger() {
    Logger::Output(oss_.str());
}

} // namespace common
} // namespace thrill

/******************************************************************************/<|MERGE_RESOLUTION|>--- conflicted
+++ resolved
@@ -91,23 +91,10 @@
     auto it = s_threads.find(std::this_thread::get_id());
     if (it != s_threads.end()) {
         StringCount& sc = it->second;
-<<<<<<< HEAD
-        if ((true)) {
-            std::ios::fmtflags flags(os.flags());
-            // print "name #msg";
-            os << sc.first << ' '
-               << std::setfill('0') << std::setw(6) << sc.second++;
-            os.flags(flags);
-        }
-        else {
-            os << sc.first;
-        }
-=======
         std::ios::fmtflags flags(os.flags());
         os << sc.first << ' '
            << std::setfill('0') << std::setw(6) << sc.second++;
         os.flags(flags);
->>>>>>> aedb7306
     }
     else {
         os << "unknown " << std::this_thread::get_id();
