/*******************************************************************************
 * thrill/common/hash.hpp
 *
 * Part of Project Thrill - http://project-thrill.org
 *
 * Copyright (C) 2016 Lorenz Hübschle-Schneider <lorenz@4z2.de>
 *
 * All rights reserved. Published under the BSD-2 license in the LICENSE file.
 ******************************************************************************/

#pragma once
#ifndef THRILL_COMMON_HASH_HEADER
#define THRILL_COMMON_HASH_HEADER

#include <array>
#include <cassert>
#include <cstdint>
#include <cstdlib>
#include <random>
#include <string>
#include <type_traits>

#include <thrill/common/config.hpp>

#ifdef THRILL_HAVE_SSE4_2
#include <smmintrin.h> // crc32 instructions
#endif

namespace thrill {
namespace common {

/*
 * A reinterpret_cast that doesn't violate the strict aliasing rule.  Zero
 * overhead with any reasonable compiler (g++ -O1 or higher, clang++ -O2 or
 * higher)
 */
template <typename To, typename From>
struct alias_cast_helper {
    static_assert(sizeof(To) == sizeof(From),
                  "Cannot cast types of different sizes");
    union {
        From* in;
        To  * out;
    };
};

template <typename To, typename From>
To& alias_cast(From& raw_data) {
    alias_cast_helper<To, From> ac;
    ac.in = &raw_data;
    return *ac.out;
}

template <typename To, typename From>
const To& alias_cast(const From& raw_data) {
    alias_cast_helper<const To, const From> ac;
    ac.in = &raw_data;
    return *ac.out;
}

//! This is the Hash128to64 function from Google's cityhash (available under the
//! MIT License).
static inline uint64_t Hash128to64(const uint64_t upper, const uint64_t lower) {
    // Murmur-inspired hashing.
    const uint64_t k = 0x9DDFEA08EB382D69ull;
    uint64_t a = (lower ^ upper) * k;
    a ^= (a >> 47);
    uint64_t b = (upper ^ a) * k;
    b ^= (b >> 47);
    b *= k;
    return b;
}

/*!
 * Returns a uint32_t hash of a uint64_t.
 *
 * This comes from http://www.concentric.net/~ttwang/tech/inthash.htm
 *
 * This hash gives no guarantees on the cryptographic suitability nor the
 * quality of randomness produced, and the mapping may change in the future.
 */
static inline uint32_t Hash64to32(uint64_t key) {
    key = (~key) + (key << 18);
    key = key ^ (key >> 31);
    key = key * 21;
    key = key ^ (key >> 11);
    key = key + (key << 6);
    key = key ^ (key >> 22);
    return (uint32_t)key;
}

/*!
 * Hashing helper that decides what is hashed
 *
 * Defaults to pointer to the object and sizeof(its type). Override these values
 * for heap-allocated types. Some default overrides are provided.
 */
template <typename T>
struct HashDataSwitch {
    static const char * ptr(const T& x)
    { return reinterpret_cast<const char*>(&x); }
    static size_t     size(const T&) { return sizeof(T); }
};

template <>
struct HashDataSwitch<std::string>{
    static const char * ptr(const std::string& s) { return s.c_str(); }
    static size_t size(const std::string& s) { return s.length(); }
};

#ifdef THRILL_HAVE_SSE4_2
/**
 * A CRC32C hasher using SSE4.2 intrinsics.
 *
 * Note that you need to provide specializations of HashDataSwitch if you want
 * to hash types with heap storage.
 */
template <typename ValueType>
struct HashCrc32Sse42 {
    // Hash data with Intel's CRC32C instructions
    // Copyright 2008,2009,2010 Massachusetts Institute of Technology.
    // For constant sizes, this is neatly optimized away at higher optimization
    // levels - only a mov (for initialization) and crc32 instructions remain
<<<<<<< HEAD
    inline uint32_t hash_bytes(const void* data, size_t length,
                               uint32_t crc = 0xffffffff) const {
=======
    uint32_t hash_bytes(const void* data, size_t length, uint32_t crc = 0xffffffff) const {
>>>>>>> 1a30fb5a
        const char* p_buf = (const char*)data;
        // The 64-bit crc32 instruction returns a 64-bit value (even though a
        // CRC32 hash has - well - 32 bits. Whatever.
        uint64_t crc_carry = crc;
        for (size_t i = 0; i < length / sizeof(uint64_t); i++) {
            crc_carry = _mm_crc32_u64(crc_carry, *(const uint64_t*)p_buf);
            p_buf += sizeof(uint64_t);
        }
        crc = (uint32_t)crc_carry; // discard the rest
        length &= 7;               // remaining length

        // ugly switch statement, faster than a loop-based version
        switch (length) {
        case 7:
            crc = _mm_crc32_u8(crc, *p_buf++);
        case 6:
            crc = _mm_crc32_u16(crc, *(const uint16_t*)p_buf);
            p_buf += 2;
        // case 5 is below: 4 + 1
        case 4:
            crc = _mm_crc32_u32(crc, *(const uint32_t*)p_buf);
            break;
        case 3:
            crc = _mm_crc32_u8(crc, *p_buf++);
        case 2:
            crc = _mm_crc32_u16(crc, *(const uint16_t*)p_buf);
            break;
        case 5:
            crc = _mm_crc32_u32(crc, *(const uint32_t*)p_buf);
            p_buf += 4;
        case 1:
            crc = _mm_crc32_u8(crc, *p_buf);
            break;
        case 0:
            break;
        default:    // wat
            assert(false);
        }
        return crc;
    }

    uint32_t operator () (const ValueType& val, uint32_t crc = 0xffffffff) const {
        const char* ptr = HashDataSwitch<ValueType>::ptr(val);
        size_t size = HashDataSwitch<ValueType>::size(val);
        return hash_bytes(ptr, size, crc);
    }
};
#endif

// CRC32C, adapted from Evan Jones' BSD-licensed implementation at
// http://www.evanjones.ca/crc32c.html
uint32_t crc32_slicing_by_8(uint32_t crc, const void* data, size_t length);

/**
 * Fallback CRC32C implementation in software.
 *
 * Note that you need to provide specializations of HashDataSwitch if you want to
 * hash types with heap storage.
 */
template <typename ValueType>
struct HashCrc32Fallback {
    uint32_t operator () (const ValueType& val, uint32_t crc = 0xffffffff) const {
        const char* ptr = HashDataSwitch<ValueType>::ptr(val);
        size_t size = HashDataSwitch<ValueType>::size(val);
        return crc32_slicing_by_8(crc, ptr, size);
    }
};

// If SSE4.2 is available, use the hardware implementation, which is roughly
// four to five times faster than the software fallback (less for small sizes).
#ifdef THRILL_HAVE_SSE4_2
template <typename T>
using HashCrc32 = HashCrc32Sse42<T>;
#else
template <typename T>
using HashCrc32 = HashCrc32Fallback<T>;
#endif

// highway hasher
uint64_t highway_hash_bytes(const uint64_t(&)[4], const char*,
                                   const size_t);
/**
 * HighwayHash, a fast strong hash function by Google
 *
 * See https://github.com/google/highwayhash
 *
 * Note that you need to provide specializations of HashDataSwitch if you want
 * to hash types with heap storage.
 */
template <typename ValueType>
struct hash_highway {
    // Default key from highwayhash's sip_hash_main.cc
    hash_highway() {
        key_[0] = 0x0706050403020100ULL;
        key_[1] = 0x0F0E0D0C0B0A0908ULL;
        key_[2] = 0x1716151413121110ULL;
        key_[3] = 0x1F1E1D1C1B1A1918ULL;
    }

    hash_highway(uint64_t key[4]) {
        key_[0] = key[0];
        key_[1] = key[1];
        key_[2] = key[2];
        key_[3] = key[3];
    }

    uint64_t operator () (const ValueType& val) const {
        const char* ptr = HashDataSwitch<ValueType>::ptr(val);
        size_t size = HashDataSwitch<ValueType>::size(val);
        return highway_hash_bytes(key_, ptr, size);
    }

private:
    const uint64_t key_[4];
};

/*!
 * Tabulation Hashing, see https://en.wikipedia.org/wiki/Tabulation_hashing
 *
 * Keeps a table with size * 256 entries of type hash_t, filled with random
 * values.  Elements are hashed by treating them as a vector of 'size' bytes,
 * and XOR'ing the values in the data[i]-th position of the i-th table, with i
 * ranging from 0 to size - 1.
 */

template <size_t size, typename hash_t = uint32_t,
          typename prng_t = std::mt19937>
class TabulationHashing
{
public:
    using hash_type = hash_t;  // make public
    using prng_type = prng_t;
    using Subtable = std::array<hash_type, 256>;
    using Table = std::array<Subtable, size>;

    TabulationHashing(size_t seed = 0) { init(seed); }

    //! (re-)initialize the table by filling it with random values
    void init(const size_t seed) {
        prng_t rng { seed };
        for (size_t i = 0; i < size; ++i) {
            for (size_t j = 0; j < 256; ++j) {
                table_[i][j] = rng();
            }
        }
    }

    //! Hash an element
    template <typename T>
    hash_type operator () (const T& x) const {
        static_assert(sizeof(T) == size, "Size mismatch with operand type");

        hash_t hash = 0;
        const uint8_t* ptr = reinterpret_cast<const uint8_t*>(&x);
        for (size_t i = 0; i < size; ++i) {
            hash ^= table_[i][*(ptr + i)];
        }
        return hash;
    }

protected:
    Table table_;
};

//! Tabulation hashing
template <typename T>
using HashTabulated = TabulationHashing<sizeof(T)>;

<<<<<<< HEAD
template <typename ValueType, size_t bits = 32,
          typename Hash = HashCrc32<ValueType> >
struct masked_hash {
    static constexpr size_t Bits = bits;  // export
    using hash_t = decltype(std::declval<Hash>()(std::declval<ValueType>()));

    static_assert(bits <= 8 * sizeof(hash_t), "Not enough bits in Hash");
    static constexpr hash_t mask = static_cast<hash_t>((1UL << bits) - 1);

    inline hash_t operator () (const ValueType& val) const {
        return hash(val) & mask;
    }

private:
    Hash hash;
};
=======
//! Select a hashing method.
template <typename T>
using hash = HashCrc32<T>;
>>>>>>> 1a30fb5a

} // namespace common
} // namespace thrill

#endif // !THRILL_COMMON_HASH_HEADER

/******************************************************************************/<|MERGE_RESOLUTION|>--- conflicted
+++ resolved
@@ -121,12 +121,7 @@
     // Copyright 2008,2009,2010 Massachusetts Institute of Technology.
     // For constant sizes, this is neatly optimized away at higher optimization
     // levels - only a mov (for initialization) and crc32 instructions remain
-<<<<<<< HEAD
-    inline uint32_t hash_bytes(const void* data, size_t length,
-                               uint32_t crc = 0xffffffff) const {
-=======
     uint32_t hash_bytes(const void* data, size_t length, uint32_t crc = 0xffffffff) const {
->>>>>>> 1a30fb5a
         const char* p_buf = (const char*)data;
         // The 64-bit crc32 instruction returns a 64-bit value (even though a
         // CRC32 hash has - well - 32 bits. Whatever.
@@ -295,7 +290,6 @@
 template <typename T>
 using HashTabulated = TabulationHashing<sizeof(T)>;
 
-<<<<<<< HEAD
 template <typename ValueType, size_t bits = 32,
           typename Hash = HashCrc32<ValueType> >
 struct masked_hash {
@@ -312,11 +306,10 @@
 private:
     Hash hash;
 };
-=======
+
 //! Select a hashing method.
 template <typename T>
 using hash = HashCrc32<T>;
->>>>>>> 1a30fb5a
 
 } // namespace common
 } // namespace thrill
