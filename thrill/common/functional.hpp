--- conflicted
+++ resolved
@@ -54,7 +54,6 @@
     void operator () (...) const noexcept { }
 };
 
-<<<<<<< HEAD
 //! Wrapper around std::get to extract Index-th element on operator().  Useful
 //! as KeyExtractor in reductions.
 template <size_t Index, typename T>
@@ -80,36 +79,6 @@
     Op op;
 };
 
-// thanks to http://stackoverflow.com/a/7127988
-template <typename T>
-struct is_std_pair : public std::false_type { };
-
-template <typename S, typename T>
-struct is_std_pair<std::pair<S, T> >: public std::true_type { };
-
-//! test if is a std::tuple<...>
-template <typename T>
-struct is_std_tuple : public std::false_type { };
-
-template <typename ... Ts>
-struct is_std_tuple<std::tuple<Ts ...> >: public std::true_type { };
-
-//! test if is std::vector<T>
-template <typename T>
-struct is_std_vector : public std::false_type { };
-
-template <typename T>
-struct is_std_vector<std::vector<T> >: public std::true_type { };
-
-//! test if is std::array<T>
-template <typename T>
-struct is_std_array : public std::false_type { };
-
-template <typename T, size_t N>
-struct is_std_array<std::array<T, N> >: public std::true_type { };
-
-=======
->>>>>>> d2b5dd85
 //! template for constexpr min, because std::min is not good enough.
 template <typename T>
 constexpr static inline const T& min(const T& a, const T& b) {
@@ -250,35 +219,6 @@
     }
 };
 
-<<<<<<< HEAD
-/******************************************************************************/
-
-// Compile-time integer sequences, an implementation of std::index_sequence and
-// std::make_index_sequence, as these are not available in many current
-// libraries.
-template <size_t ... Indexes>
-struct index_sequence {
-    static size_t size() { return sizeof ... (Indexes); }
-};
-
-template <size_t CurrentIndex, size_t ... Indexes>
-struct make_index_sequence_helper;
-
-template <size_t ... Indexes>
-struct make_index_sequence_helper<0, Indexes ...>{
-    using type = index_sequence<Indexes ...>;
-};
-
-template <size_t CurrentIndex, size_t ... Indexes>
-struct make_index_sequence_helper {
-    using type = typename make_index_sequence_helper<
-              CurrentIndex - 1, CurrentIndex - 1, Indexes ...>::type;
-};
-
-template <size_t Length>
-struct make_index_sequence : public make_index_sequence_helper<Length>::type
-{ };
-
 /******************************************************************************/
 
 //! is_valid, adapted from boost.hana <boost/hana/type.hpp>.
@@ -322,8 +262,6 @@
  */
 constexpr is_valid_t is_valid { };
 
-=======
->>>>>>> d2b5dd85
 } // namespace common
 } // namespace thrill
 
