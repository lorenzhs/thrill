/*******************************************************************************
 * thrill/common/hypergeometric_distribution.hpp
 *
 * A hypergeomitric distribution random generator adapted from NumPy.
 *
 * The implementation of loggam(), rk_hypergeometric(), rk_hypergeometric_hyp(),
 * and rk_hypergeometric_hrua() were adapted from NumPy's
 * numpy/random/mtrand/distributions.c which has this license:
 *
 * Copyright 2005 Robert Kern (robert.kern@gmail.com)
 *
 * Permission is hereby granted, free of charge, to any person obtaining a
 * copy of this software and associated documentation files (the
 * "Software"), to deal in the Software without restriction, including
 * without limitation the rights to use, copy, modify, merge, publish,
 * distribute, sublicense, and/or sell copies of the Software, and to
 * permit persons to whom the Software is furnished to do so, subject to
 * the following conditions:
 *
 * The above copyright notice and this permission notice shall be included
 * in all copies or substantial portions of the Software.
 *
 * THE SOFTWARE IS PROVIDED "AS IS", WITHOUT WARRANTY OF ANY KIND, EXPRESS
 * OR IMPLIED, INCLUDING BUT NOT LIMITED TO THE WARRANTIES OF
 * MERCHANTABILITY, FITNESS FOR A PARTICULAR PURPOSE AND NONINFRINGEMENT.
 * IN NO EVENT SHALL THE AUTHORS OR COPYRIGHT HOLDERS BE LIABLE FOR ANY
 * CLAIM, DAMAGES OR OTHER LIABILITY, WHETHER IN AN ACTION OF CONTRACT,
 * TORT OR OTHERWISE, ARISING FROM, OUT OF OR IN CONNECTION WITH THE
 * SOFTWARE OR THE USE OR OTHER DEALINGS IN THE SOFTWARE.
 *
 *
 * The implementations of rk_hypergeometric_hyp(), rk_hypergeometric_hrua(),
 * and rk_triangular() were adapted from Ivan Frohne's rv.py which has this
 * license:
 *
 *            Copyright 1998 by Ivan Frohne; Wasilla, Alaska, U.S.A.
 *                            All Rights Reserved
 *
 * Permission to use, copy, modify and distribute this software and its
 * documentation for any purpose, free of charge, is granted subject to the
 * following conditions:
 *   The above copyright notice and this permission notice shall be included in
 *   all copies or substantial portions of the software.
 *
 *   THE SOFTWARE AND DOCUMENTATION IS PROVIDED WITHOUT WARRANTY OF ANY KIND,
 *   EXPRESS OR IMPLIED, INCLUDING BUT NOT LIMITED TO MERCHANTABILITY, FITNESS
 *   FOR A PARTICULAR PURPOSE AND NONINFRINGEMENT.  IN NO EVENT SHALL THE AUTHOR
 *   OR COPYRIGHT HOLDER BE LIABLE FOR ANY CLAIM OR DAMAGES IN A CONTRACT
 *   ACTION, TORT OR OTHERWISE, ARISING FROM, OUT OF OR IN CONNECTION WITH THE
 *   SOFTWARE OR ITS DOCUMENTATION.
 *
 *
 * Part of Project Thrill - http://project-thrill.org
 *
 * Copyright (C) 2017 Lorenz Hübschle-Schneider <lorenz@4z2.de>
 *
 * All rights reserved. Published under the BSD-2 license in the LICENSE file.
 ******************************************************************************/

#pragma once
#ifndef THRILL_COMMON_HYPERGEOMETRIC_DISTRIBUTION_HEADER
#define THRILL_COMMON_HYPERGEOMETRIC_DISTRIBUTION_HEADER

#include <thrill/common/dSFMT.hpp>
#include <thrill/common/logger.hpp>

#include <cmath>
#include <random>
#include <type_traits>

namespace thrill {
namespace common {

template <typename int_t = int64_t, typename fp_t = double>
class hypergeometric_distribution
{
public:
    using result_type = int_t;
    using real_type = fp_t;

    hypergeometric_distribution(size_t seed = 0)
<<<<<<< HEAD
        : uniform_(seed != 0 ? seed : std::random_device{}()) {}
=======
        : rng(seed != 0 ? seed : std::random_device { }
              ()) { }
>>>>>>> b11854ef

    int_t operator () (int_t good, int_t bad, int_t sample) {
        if (sample < 1) {
            sLOG1 << "hypergeometric distribution error: sample < 1:" << sample;
            return static_cast<int_t>(-1);
        }
        if (good + bad < sample) {
            sLOG1 << "hypergeometric distribution error: good + bad < sample:"
                  << "good:" << good << "bad:" << bad << "sample:" << sample;
            return static_cast<int_t>(-1);
        }
        return rk_hypergeometric(good, bad, sample);
    }

    void seed(size_t seed_val) {
        uniform_.seed(seed_val);
    }

private:
    /*
     * log-gamma function to support some of these distributions. The
     * algorithm comes from SPECFUN by Shanjie Zhang and Jianming Jin and their
     * book "Computation of Special Functions", 1996, John Wiley & Sons, Inc.
     */
    fp_t loggam(fp_t x) const {
        fp_t x0, x2, xp, gl, gl0;
        std::make_signed_t<int_t> k, n;

        static fp_t a[10] = {
            8.333333333333333e-02, -2.777777777777778e-03,
            7.936507936507937e-04, -5.952380952380952e-04,
            8.417508417508418e-04, -1.917526917526918e-03,
            6.410256410256410e-03, -2.955065359477124e-02,
            1.796443723688307e-01, -1.39243221690590e+00
        };
        x0 = x;
        n = 0;
        if ((x == 1.0) || (x == 2.0))
        {
            return 0.0;
        }
        else if (x <= 7.0)
        {
            n = static_cast<int_t>(7 - x);
            x0 = x + n;
        }
        x2 = 1.0 / (x0 * x0);
        xp = 2 * M_PI;
        gl0 = a[9];
        for (k = 8; k >= 0; k--)
        {
            gl0 *= x2;
            gl0 += a[k];
        }
        gl = gl0 / x0 + 0.5 * std::log(xp) + (x0 - 0.5) * std::log(x0) - x0;
        if (x <= 7.0)
        {
            for (k = 1; k <= n; k++)
            {
                gl -= std::log(x0 - 1.0);
                x0 -= 1.0;
            }
        }
        return gl;
    }

    /* D1 = 2*sqrt(2/e) */
    /* D2 = 3 - 2*sqrt(3/e) */
    static constexpr fp_t D1 = 1.7155277699214135;
    static constexpr fp_t D2 = 0.8989161620588988;

    int_t rk_hypergeometric_hyp(int_t good, int_t bad, int_t sample) {
        int_t d1, K, Z;
        fp_t d2, U, Y;

        d1 = bad + good - sample;
        d2 = static_cast<fp_t>(std::min(bad, good));

        Y = d2;
        K = sample;
        while (Y > 0.0) {
            U = uniform_(); // dist(rng); // rk_double(state);
            Y -= static_cast<int_t>(floor(U + Y / (d1 + K)));
            K--;
            if (K == 0) break;
        }
        Z = static_cast<int_t>(d2 - Y);
        if (good > bad) Z = sample - Z;
        return Z;
    }

    int_t rk_hypergeometric_hrua(int_t good, int_t bad, int_t sample) {
        int_t mingoodbad, maxgoodbad, popsize, m, d9;
        fp_t d4, d5, d6, d7, d8, d10, d11;
        int_t Z;
        fp_t T, W, X, Y;

        mingoodbad = std::min(good, bad);
        popsize = good + bad;
        maxgoodbad = std::max(good, bad);
        m = std::min(sample, popsize - sample);
        d4 = static_cast<fp_t>(mingoodbad) / popsize;
        d5 = 1.0 - d4;
        d6 = m * d4 + 0.5;
        d7 = sqrt(static_cast<fp_t>(popsize - m) * sample * d4 * d5 /
                  (popsize - 1) + 0.5);
        d8 = D1 * d7 + D2;
        d9 = static_cast<int_t>(floor(static_cast<fp_t>(m + 1) *
                                      (mingoodbad + 1) / (popsize + 2)));
        d10 =
            (loggam(d9 + 1) + loggam(mingoodbad - d9 + 1) + loggam(m - d9 + 1) +
             loggam(maxgoodbad - m + d9 + 1));
        d11 = std::min(std::min(m, mingoodbad) + 1.0, floor(d6 + 16 * d7));
        /* 16 for 16-decimal-digit precision in D1 and D2 */

        while (1) {
            X = uniform_(); // dist(rng); // rk_double(state);
            Y = uniform_(); // dist(rng); // rk_double(state);
            W = d6 + d8 * (Y - 0.5) / X;

            /* fast rejection: */
            if ((W < 0.0) || (W >= d11)) continue;

            Z = static_cast<int_t>(floor(W));
            T = d10 - (loggam(Z + 1) + loggam(mingoodbad - Z + 1) +
                       loggam(m - Z + 1) + loggam(maxgoodbad - m + Z + 1));

            /* fast acceptance: */
            if ((X * (4.0 - X) - 3.0) <= T) break;

            /* fast rejection: */
            if (X * (X - T) >= 1) continue;

            if (2.0 * std::log(X) <= T) break; /* acceptance */
        }

        /* this is a correction to HRUA* by Ivan Frohne in rv.py */
        if (good > bad) Z = m - Z;

        /* another fix from rv.py to allow sample to exceed popsize/2 */
        if (m < sample) Z = good - Z;

        return Z;
    }

    int_t rk_hypergeometric(int_t good, int_t bad, int_t sample) {
        if (sample > 10) {
            return rk_hypergeometric_hrua(good, bad, sample);
        }
        else {
            return rk_hypergeometric_hyp(good, bad, sample);
        }
    }

    // Data members:
<<<<<<< HEAD
    common::dSFMT uniform_;
=======
    std::mt19937 rng;                          // random number generator
    std::uniform_real_distribution<fp_t> dist; // [0.0...1.0) distribution
>>>>>>> b11854ef
};

using hypergeometric = hypergeometric_distribution<>;

} // namespace common
} // namespace thrill

#endif // !THRILL_COMMON_HYPERGEOMETRIC_DISTRIBUTION_HEADER

/******************************************************************************/<|MERGE_RESOLUTION|>--- conflicted
+++ resolved
@@ -79,12 +79,8 @@
     using real_type = fp_t;
 
     hypergeometric_distribution(size_t seed = 0)
-<<<<<<< HEAD
-        : uniform_(seed != 0 ? seed : std::random_device{}()) {}
-=======
         : rng(seed != 0 ? seed : std::random_device { }
               ()) { }
->>>>>>> b11854ef
 
     int_t operator () (int_t good, int_t bad, int_t sample) {
         if (sample < 1) {
@@ -240,12 +236,8 @@
     }
 
     // Data members:
-<<<<<<< HEAD
-    common::dSFMT uniform_;
-=======
     std::mt19937 rng;                          // random number generator
     std::uniform_real_distribution<fp_t> dist; // [0.0...1.0) distribution
->>>>>>> b11854ef
 };
 
 using hypergeometric = hypergeometric_distribution<>;
