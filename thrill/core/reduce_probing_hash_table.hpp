--- conflicted
+++ resolved
@@ -502,22 +502,14 @@
 class ReduceTableSelect<
         ReduceTableImpl::PROBING,
         TableItem, Key, Value, KeyExtractor, ReduceFunction,
-<<<<<<< HEAD
-        Emitter, Manipulator, VolatileKey, ReduceConfig, IndexFunction, EqualToFunction>
-=======
-        Emitter, VolatileKey, ReduceConfig, IndexFunction, KeyEqualFunction>
->>>>>>> cf28ed95
+        Emitter, Manipulator, VolatileKey, ReduceConfig, IndexFunction,
+        KeyEqualFunction>
 {
 public:
     using type = ReduceProbingHashTable<
               TableItem, Key, Value, KeyExtractor, ReduceFunction,
-<<<<<<< HEAD
               Emitter, Manipulator, VolatileKey, ReduceConfig,
-              IndexFunction, EqualToFunction>;
-=======
-              Emitter, VolatileKey, ReduceConfig,
               IndexFunction, KeyEqualFunction>;
->>>>>>> cf28ed95
 };
 
 } // namespace core
