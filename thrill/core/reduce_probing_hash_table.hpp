--- conflicted
+++ resolved
@@ -452,13 +452,8 @@
     void FlushPartition(size_t partition_id, bool consume, bool grow) {
         FlushPartitionEmit(
             partition_id, consume, grow,
-<<<<<<< HEAD
-            [this](const size_t& partition_id_, const KeyValuePair& p) {
+            [this](const size_t& partition_id_, const TableItem& p) {
                 this->emitter_.Emit(partition_id_, p);
-=======
-            [this](const size_t& partition_id, const TableItem& p) {
-                this->emitter_.Emit(partition_id, p);
->>>>>>> 79ca2a8f
             });
     }
 
@@ -511,23 +506,13 @@
           typename EqualToFunction>
 class ReduceTableSelect<
         ReduceTableImpl::PROBING,
-<<<<<<< HEAD
-        ValueType, Key, Value, KeyExtractor, ReduceFunction, Emitter,
-        Manipulator, VolatileKey, ReduceConfig, IndexFunction, EqualToFunction>
-{
-public:
-    using type = ReduceProbingHashTable<
-              ValueType, Key, Value, KeyExtractor, ReduceFunction,
-              Emitter, Manipulator, VolatileKey, ReduceConfig,
-=======
         TableItem, Key, Value, KeyExtractor, ReduceFunction,
-        Emitter, VolatileKey, ReduceConfig, IndexFunction, EqualToFunction>
+        Emitter, Manipulator, VolatileKey, ReduceConfig, IndexFunction, EqualToFunction>
 {
 public:
     using type = ReduceProbingHashTable<
               TableItem, Key, Value, KeyExtractor, ReduceFunction,
-              Emitter, VolatileKey, ReduceConfig,
->>>>>>> 79ca2a8f
+              Emitter, Manipulator, VolatileKey, ReduceConfig,
               IndexFunction, EqualToFunction>;
 };
 
