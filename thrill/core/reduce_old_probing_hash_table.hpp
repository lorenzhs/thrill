/*******************************************************************************
 * thrill/core/reduce_old_probing_hash_table.hpp
 *
 * Part of Project Thrill - http://project-thrill.org
 *
 * Copyright (C) 2015 Matthias Stumpp <mstumpp@gmail.com>
 * Copyright (C) 2016 Timo Bingmann <tb@panthema.net>
 *
 * All rights reserved. Published under the BSD-2 license in the LICENSE file.
 ******************************************************************************/

#pragma once
#ifndef THRILL_CORE_REDUCE_OLD_PROBING_HASH_TABLE_HEADER
#define THRILL_CORE_REDUCE_OLD_PROBING_HASH_TABLE_HEADER

#include <thrill/core/reduce_functional.hpp>
#include <thrill/core/reduce_table.hpp>

#include <functional>
#include <limits>
#include <utility>
#include <vector>

namespace thrill {
namespace core {

/*!
 * A data structure which takes an arbitrary value and extracts a key using a
 * key extractor function from that value. A key may also be provided initially
 * as part of a key/value pair, not requiring to extract a key.
 *
 * Afterwards, the key is hashed and the hash is used to assign that key/value
 * pair to some slot.
 *
 * In case a slot already has a key/value pair and the key of that value and the
 * key of the value to be inserted are them same, the values are reduced
 * according to some reduce function. No key/value is added to the data
 * structure.
 *
 * If the keys are different, the next slot (moving to the right) is considered.
 * If the slot is occupied, the same procedure happens again (know as linear
 * probing.)
 *
 * Finally, the key/value pair to be inserted may either:
 *
 * 1.) Be reduced with some other key/value pair, sharing the same key.
 * 2.) Inserted at a free slot.
 * 3.) Trigger a resize of the data structure in case there are no more free
 *     slots in the data structure.
 *
 * The following illustrations shows the general structure of the data
 * structure.  The set of slots is divided into 1..n partitions. Each key is
 * hashed into exactly one partition.
 *
 *
 *     Partition 0 Partition 1 Partition 2 Partition 3 Partition 4
 *     P00 P01 P02 P10 P11 P12 P20 P21 P22 P30 P31 P32 P40 P41 P42
 *    +---+---+---+---+---+---+---+---+---+---+---+---+---+---+---+
 *    ||  |   |   ||  |   |   ||  |   |   ||  |   |   ||  |   |  ||
 *    +---+---+---+---+---+---+---+---+---+---+---+---+---+---+---+
 *                <-   LI  ->
 *                     LI..Local Index
 *    <-        GI         ->
 *              GI..Global Index
 *         PI 0        PI 1        PI 2        PI 3        PI 4
 *         PI..Partition ID
 *
 */
template <typename TableItem, typename Key, typename Value,
          typename KeyExtractor, typename ReduceFunction, typename Emitter,
          typename Manipulator,
          const bool VolatileKey,
          typename ReduceConfig_,
          typename IndexFunction,
          typename KeyEqualFunction = std::equal_to<Key> >
class ReduceOldProbingHashTable
    : public ReduceTable<TableItem, Key, Value,
                         KeyExtractor, ReduceFunction, Emitter, Manipulator,
                         VolatileKey, ReduceConfig_,
                         IndexFunction, KeyEqualFunction>
{
    using Super = ReduceTable<TableItem, Key, Value,
                              KeyExtractor, ReduceFunction, Emitter,
                              Manipulator,
                              VolatileKey, ReduceConfig_, IndexFunction,
                              KeyEqualFunction>;
    using Super::debug;
    static constexpr bool debug_items = false;

public:
    using ReduceConfig = ReduceConfig_;
    using TableItemIterator = typename std::vector<TableItem>::iterator;

    ReduceOldProbingHashTable(
        Context& ctx, size_t dia_id,
        const KeyExtractor& key_extractor,
        const ReduceFunction& reduce_function,
        Emitter& emitter,
        Manipulator& manipulator,
        size_t num_partitions,
        const ReduceConfig& config = ReduceConfig(),
        bool immediate_flush = false,
        const IndexFunction& index_function = IndexFunction(),
        const KeyEqualFunction& key_equal_function = KeyEqualFunction())
        : Super(ctx, dia_id,
                key_extractor, reduce_function, emitter, manipulator,
                num_partitions, config, immediate_flush,
                index_function, key_equal_function) {

        assert(num_partitions > 0);
    }

    //! Construct the hash table itself. fill it with sentinels. have one extra
    //! cell beyond the end for reducing the sentinel itself.
    void Initialize(size_t limit_memory_bytes) {

        limit_memory_bytes_ = limit_memory_bytes;

        // calculate num_buckets_per_partition_ from the memory limit and the
        // number of partitions required

        assert(limit_memory_bytes_ >= 0 &&
               "limit_memory_bytes must be greater than or equal to 0. "
               "A byte size of zero results in exactly one item per partition");

        num_buckets_per_partition_ = std::max<size_t>(
            1,
            (size_t)(static_cast<double>(limit_memory_bytes_)
                     / static_cast<double>(sizeof(TableItem))
                     / static_cast<double>(num_partitions_)));

        num_buckets_ = num_buckets_per_partition_ * num_partitions_;

        assert(num_buckets_per_partition_ > 0);
        assert(num_buckets_ > 0);

        // calculate limit on the number of items in a partition before these
        // are spilled to disk or flushed to network.

        double limit_fill_rate = config_.limit_partition_fill_rate();

        assert(limit_fill_rate >= 0.0 && limit_fill_rate <= 1.0
               && "limit_partition_fill_rate must be between 0.0 and 1.0. "
               "with a fill rate of 0.0, items are immediately flushed.");

        limit_items_per_partition_ = (size_t)(
            static_cast<double>(num_buckets_per_partition_) * limit_fill_rate);

        assert(limit_items_per_partition_ >= 0);

        // actually allocate the table

        items_.resize(num_buckets_ + 1);
    }

    /*!
     * Inserts a value into the table, potentially reducing it in case both the
     * key of the value already in the table and the key of the value to be
     * inserted are the same.
     *
     * An insert may trigger a partial flush of the partition with the most
     * items if the maximal number of items in the table (max_num_items_table)
     * is reached.
     *
     * Alternatively, it may trigger a resize of the table in case the maximal
     * fill ratio per partition is reached.
     *
     * \param kv Value to be inserted into the table.
     */
    void Insert(const TableItem& kv) {

        while (mem::memory_exceeded && num_items_ != 0)
            SpillAnyPartition();

        typename IndexFunction::Result h = index_function_(
            key(kv), num_partitions_,
            num_buckets_per_partition_, num_buckets_);

        assert(h.partition_id < num_partitions_);

        if (key_equal_function_(key(kv), Key())) {
            // handle pairs with sentinel key specially by reducing into last
            // element of items.
            TableItem& sentinel = items_[num_buckets_];
            if (sentinel_partition_ == invalid_partition_) {
                // first occurrence of sentinel key
                sentinel = kv;
                sentinel_partition_ = h.partition_id;
            }
            else {
                sentinel = reduce(sentinel, kv);
            }
            ++items_per_partition_[h.partition_id];
            ++num_items_;

            while (items_per_partition_[h.partition_id] > limit_items_per_partition_)
                SpillPartition(h.partition_id);

            return;
        }

        size_t local_index = h.local_index(num_buckets_per_partition_);

        TableItemIterator pbegin =
            items_.begin() + h.partition_id * num_buckets_per_partition_;
        TableItemIterator pend = pbegin + num_buckets_per_partition_;

        TableItemIterator begin_iter = pbegin + local_index;
        TableItemIterator iter = begin_iter;

        while (!key_equal_function_(key(*iter), Key()))
        {
            if (key_equal_function_(key(*iter), key(kv)))
            {
                *iter = reduce(*iter, kv);
                return;
            }

            ++iter;

            // wrap around if beyond the current partition
            if (iter == pend)
                iter = pbegin;

            // flush partition, if all slots are reserved
            if (iter == begin_iter) {

                SpillPartition(h.partition_id);

                *iter = kv;

                // increase counter for partition
                ++items_per_partition_[h.partition_id];
                ++num_items_;
                return;
            }
        }

        // insert new pair
        *iter = kv;

        // increase counter for partition
        ++items_per_partition_[h.partition_id];
        ++num_items_;

        while (items_per_partition_[h.partition_id] > limit_items_per_partition_)
            SpillPartition(h.partition_id);
    }

    //! Deallocate memory
    void Dispose() {
        std::vector<TableItem>().swap(items_);
        Super::Dispose();
    }

    //! \name Spilling Mechanisms to External Memory Files
    //! \{

    //! Spill all items of a partition into an external memory File.
    void SpillPartition(size_t partition_id) {

        if (immediate_flush_) {
            return FlushPartition(
                partition_id, /* consume */ true, /* grow */ true);
        }

        LOG << "Spilling " << items_per_partition_[partition_id]
            << " items of partition with id: " << partition_id;

        if (items_per_partition_[partition_id] == 0)
            return;

        data::File::Writer writer = partition_files_[partition_id].GetWriter();

        if (sentinel_partition_ == partition_id) {
            writer.Put(items_[num_buckets_]);
            items_[num_buckets_] = TableItem();
            sentinel_partition_ = invalid_partition_;
        }

        TableItemIterator iter =
            items_.begin() + partition_id * num_buckets_per_partition_;
        TableItemIterator end =
            items_.begin() + (partition_id + 1) * num_buckets_per_partition_;

        for ( ; iter != end; ++iter)
        {
            if (!key_equal_function_(key(*iter), Key()))
            {
                writer.Put(*iter);
                *iter = TableItem();
            }
        }

        // reset partition specific counter
        num_items_ -= items_per_partition_[partition_id];
        items_per_partition_[partition_id] = 0;
        assert(num_items_ == this->num_items_calc());

        LOG << "Spilled items of partition with id: " << partition_id;
    }

    //! Spill all items of an arbitrary partition into an external memory File.
    void SpillAnyPartition() {
        // maybe make a policy later -tb
        return SpillLargestPartition();
    }

    //! Spill all items of the largest partition into an external memory File.
    void SpillLargestPartition() {
        // get partition with max size
        size_t size_max = 0, index = 0;

        for (size_t i = 0; i < num_partitions_; ++i)
        {
            if (items_per_partition_[i] > size_max)
            {
                size_max = items_per_partition_[i];
                index = i;
            }
        }

        if (size_max == 0) {
            return;
        }

        return SpillPartition(index);
    }

    //! \}

    //! \name Flushing Mechanisms to Next Stage or Phase
    //! \{

    template <typename Emit>
    void FlushPartitionEmit(
        size_t partition_id, bool consume, bool /* grow */, Emit emit) {

        LOG << "Flushing " << items_per_partition_[partition_id]
            << " items of partition: " << partition_id;

        if (sentinel_partition_ == partition_id) {
            emit(partition_id, items_[num_buckets_]);
            if (consume) {
                items_[num_buckets_] = TableItem();
                sentinel_partition_ = invalid_partition_;
            }
        }

        TableItemIterator iter =
            items_.begin() + partition_id * num_buckets_per_partition_;
        TableItemIterator end =
            items_.begin() + (partition_id + 1) * num_buckets_per_partition_;

        // XXX manipulator
        std::tie(iter, end) = this->manipulator_(iter, end);

        for ( ; iter != end; ++iter)
        {
            if (!key_equal_function_(key(*iter), Key())) {
                emit(partition_id, *iter);

                if (consume)
                    *iter = TableItem();
            }
        }

        if (consume) {
            // reset partition specific counter
            num_items_ -= items_per_partition_[partition_id];
            items_per_partition_[partition_id] = 0;
            assert(num_items_ == this->num_items_calc());
        }

        LOG << "Done flushed items of partition: " << partition_id;
    }

    void FlushPartition(size_t partition_id, bool consume, bool grow) {
        FlushPartitionEmit(
            partition_id, consume, grow,
            [this](const size_t& partition_id_, const TableItem& p) {
                this->emitter_.Emit(partition_id_, p);
            });
    }

    void FlushAll() {
        for (size_t i = 0; i < num_partitions_; ++i) {
            FlushPartition(i, /* consume */ true, /* grow */ false);
        }
    }

    //! \}

private:
    using Super::config_;
    using Super::key_equal_function_;
    using Super::immediate_flush_;
    using Super::index_function_;
    using Super::items_per_partition_;
    using Super::key;
    using Super::limit_items_per_partition_;
    using Super::limit_memory_bytes_;
    using Super::num_buckets_;
    using Super::num_buckets_per_partition_;
    using Super::num_items_;
    using Super::num_partitions_;
    using Super::partition_files_;
    using Super::reduce;

    //! Storing the actual hash table.
    std::vector<TableItem> items_;

    //! sentinel for invalid partition or no sentinel.
    static constexpr size_t invalid_partition_ = size_t(-1);

    //! store the partition id of the sentinel key. implicitly this also stored
    //! whether the sentinel key was found and reduced into
    //! items_[num_buckets_].
    size_t sentinel_partition_ = invalid_partition_;
};

template <typename TableItem, typename Key, typename Value,
          typename KeyExtractor, typename ReduceFunction,
          typename Emitter, typename Manipulator, const bool VolatileKey,
          typename ReduceConfig, typename IndexFunction,
          typename KeyEqualFunction>
class ReduceTableSelect<
        ReduceTableImpl::OLD_PROBING,
        TableItem, Key, Value, KeyExtractor, ReduceFunction,
<<<<<<< HEAD
        Emitter, Manipulator, VolatileKey, ReduceConfig, IndexFunction, EqualToFunction>
=======
        Emitter, VolatileKey, ReduceConfig, IndexFunction, KeyEqualFunction>
>>>>>>> cf28ed95
{
public:
    using type = ReduceOldProbingHashTable<
              TableItem, Key, Value, KeyExtractor, ReduceFunction,
<<<<<<< HEAD
              Emitter, Manipulator, VolatileKey, ReduceConfig,
              IndexFunction, EqualToFunction>;
=======
              Emitter, VolatileKey, ReduceConfig,
              IndexFunction, KeyEqualFunction>;
>>>>>>> cf28ed95
};

} // namespace core
} // namespace thrill

#endif // !THRILL_CORE_REDUCE_OLD_PROBING_HASH_TABLE_HEADER

/******************************************************************************/<|MERGE_RESOLUTION|>--- conflicted
+++ resolved
@@ -427,22 +427,14 @@
 class ReduceTableSelect<
         ReduceTableImpl::OLD_PROBING,
         TableItem, Key, Value, KeyExtractor, ReduceFunction,
-<<<<<<< HEAD
-        Emitter, Manipulator, VolatileKey, ReduceConfig, IndexFunction, EqualToFunction>
-=======
-        Emitter, VolatileKey, ReduceConfig, IndexFunction, KeyEqualFunction>
->>>>>>> cf28ed95
+        Emitter, Manipulator, VolatileKey, ReduceConfig, IndexFunction,
+        KeyEqualFunction>
 {
 public:
     using type = ReduceOldProbingHashTable<
               TableItem, Key, Value, KeyExtractor, ReduceFunction,
-<<<<<<< HEAD
               Emitter, Manipulator, VolatileKey, ReduceConfig,
-              IndexFunction, EqualToFunction>;
-=======
-              Emitter, VolatileKey, ReduceConfig,
               IndexFunction, KeyEqualFunction>;
->>>>>>> cf28ed95
 };
 
 } // namespace core
