/*******************************************************************************
 * thrill/core/reduce_bucket_hash_table.hpp
 *
 * Part of Project Thrill - http://project-thrill.org
 *
 * Copyright (C) 2015 Matthias Stumpp <mstumpp@gmail.com>
 * Copyright (C) 2016 Timo Bingmann <tb@panthema.net>
 *
 * All rights reserved. Published under the BSD-2 license in the LICENSE file.
 ******************************************************************************/

#pragma once
#ifndef THRILL_CORE_REDUCE_BUCKET_HASH_TABLE_HEADER
#define THRILL_CORE_REDUCE_BUCKET_HASH_TABLE_HEADER

#include <thrill/core/reduce_functional.hpp>
#include <thrill/core/reduce_table.hpp>

#include <algorithm>
#include <functional>
#include <limits>
#include <stack>
#include <utility>
#include <vector>

namespace thrill {
namespace core {

/*!
 * A data structure which takes an arbitrary value and extracts a key using a
 * key extractor function from that value. A key may also be provided initially
 * as part of a key/value pair, not requiring to extract a key.
 *
 * Afterwards, the key is hashed and the hash is used to assign that key/value
 * pair to some bucket. A bucket can have one or more slots to store
 * items. There are max_num_items_per_table_per_bucket slots in each bucket.
 *
 * In case a slot already has a key/value pair and the key of that value and the
 * key of the value to be inserted are them same, the values are reduced
 * according to some reduce function. No key/value is added to the current
 * bucket.
 *
 * If the keys are different, the next slot (moving down) is considered. If the
 * slot is occupied, the same procedure happens again. This prociedure may be
 * considered as linear probing within the scope of a bucket.
 *
 * Finally, the key/value pair to be inserted may either:
 *
 * 1.) Be reduced with some other key/value pair, sharing the same key.
 * 2.) Inserted at a free slot in the bucket.
 * 3.) Trigger a resize of the data structure in case there are no more free
 *     slots in the bucket.
 *
 * The following illustrations shows the general structure of the data
 * structure.  There are several buckets containing one or more slots. Each slot
 * may store a item.  In order to optimize I/O, slots are organized in bucket
 * blocks. Bucket blocks are connected by pointers. Key/value pairs are directly
 * stored in a bucket block, no pointers are required here.
 *
 *
 *     Partition 0 Partition 1 Partition 2 Partition 3 Partition 4
 *     B00 B01 B02 B10 B11 B12 B20 B21 B22 B30 B31 B32 B40 B41 B42
 *    +---+---+---+---+---+---+---+---+---+---+---+---+---+---+---+
 *    ||  |   |   ||  |   |   ||  |   |   ||  |   |   ||  |   |  ||
 *    +---+---+---+---+---+---+---+---+---+---+---+---+---+---+---+
 *      |   |   |   |   |   |   |   |   |   |   |   |   |   |   |
 *      V   V   V   V   V   V   V   V   V   V   V   V   V   V   >
 *    +---+       +---+
 *    |   |       |   |
 *    +---+       +---+         ...
 *    |   |       |   |
 *    +---+       +---+
 *      |           |
 *      V           V
 *    +---+       +---+
 *    |   |       |   |
 *    +---+       +---+         ...
 *    |   |       |   |
 *    +---+       +---+
 *
 */
template <typename TableItem, typename Key, typename Value,
          typename KeyExtractor, typename ReduceFunction, typename Emitter,
          typename Manipulator, const bool VolatileKey,
          typename ReduceConfig, typename IndexFunction,
          typename KeyEqualFunction = std::equal_to<Key> >
class ReduceBucketHashTable
    : public ReduceTable<TableItem, Key, Value,
                         KeyExtractor, ReduceFunction, Emitter, Manipulator,
                         VolatileKey, ReduceConfig, IndexFunction,
                         KeyEqualFunction>
{
    using Super = ReduceTable<TableItem, Key, Value,
                              KeyExtractor, ReduceFunction, Emitter,
                              Manipulator,
                              VolatileKey, ReduceConfig, IndexFunction,
                              KeyEqualFunction>;

    using Super::debug;
    static constexpr bool debug_items = false;

    //! target number of bytes in a BucketBlock.
    static constexpr size_t bucket_block_size
        = ReduceConfig::bucket_block_size_;

public:
    //! calculate number of items such that each BucketBlock has about 1 MiB of
    //! size, or at least 8 items.
    static constexpr size_t block_size_ =
        common::max<size_t>(1, bucket_block_size / sizeof(TableItem));

    //! Block holding reduce key/value pairs.
    struct BucketBlock {
        //! number of _used_/constructed items in this block. next is unused if
        //! size != block_size.
        size_t     size;

        //! link of linked list to next block
        BucketBlock* next;

        //! memory area of items
        TableItem  items[block_size_]; // NOLINT

        //! helper to destroy all allocated items
        void       destroy_items() {
            for (TableItem* i = items; i != items + size; ++i) {
                i->~TableItem();
            }
        }
    };

    using BucketBlockIterator = typename std::vector<BucketBlock*>::iterator;

public:
    ReduceBucketHashTable(
        Context& ctx, size_t dia_id,
        const KeyExtractor& key_extractor,
        const ReduceFunction& reduce_function,
        Emitter& emitter,
        Manipulator& manipulator,
        size_t num_partitions,
        const ReduceConfig& config = ReduceConfig(),
        bool immediate_flush = false,
        const IndexFunction& index_function = IndexFunction(),
        const KeyEqualFunction& key_equal_function = KeyEqualFunction())
        : Super(ctx, dia_id,
                key_extractor, reduce_function, emitter, manipulator,
                num_partitions, config, immediate_flush,
                index_function, key_equal_function) {

        assert(num_partitions > 0);
    }

    //! Construct the hash table itself. fill it with sentinels
    void Initialize(size_t limit_memory_bytes) {

        limit_memory_bytes_ = limit_memory_bytes;

        // calculate maximum number of blocks allowed in a partition due to the
        // memory limit.

        assert(limit_memory_bytes_ >= 0 &&
               "limit_memory_bytes must be greater than or equal to 0. "
               "a byte size of zero results in exactly one item per partition");

        max_blocks_per_partition_ = std::max<size_t>(
            1,
            (size_t)(static_cast<double>(limit_memory_bytes_)
                     / static_cast<double>(num_partitions_)
                     / static_cast<double>(sizeof(BucketBlock))));

        assert(max_blocks_per_partition_ > 0);

        // calculate limit on the number of _items_ in a partition before these
        // are spilled to disk or flushed to network.

        double limit_fill_rate = config_.limit_partition_fill_rate();

        assert(limit_fill_rate >= 0.0 && limit_fill_rate <= 1.0
               && "limit_partition_fill_rate must be between 0.0 and 1.0. "
               "with a fill rate of 0.0, items are immediately flushed.");

        max_items_per_partition_ = max_blocks_per_partition_ * block_size_;

        limit_items_per_partition_ = (size_t)(
            static_cast<double>(max_items_per_partition_) * limit_fill_rate);

        assert(max_items_per_partition_ > 0);
        assert(limit_items_per_partition_ >= 0);

        // calculate number of slots in a partition of the bucket table, i.e.,
        // the number of bucket pointers per partition

        double bucket_rate = config_.bucket_rate();

        assert(bucket_rate >= 0.0 &&
               "bucket_rate must be greater than or equal 0. "
               "a bucket rate of 0.0 causes exactly 1 bucket per partition.");

        num_buckets_per_partition_ = std::max<size_t>(
            1,
            (size_t)(static_cast<double>(max_blocks_per_partition_)
                     * bucket_rate));

        assert(num_buckets_per_partition_ > 0);

        // reduce max number of blocks per partition to cope for the memory
        // needed for pointers

        max_blocks_per_partition_ -= std::max<size_t>(
            0,
            (size_t)(std::ceil(
                         static_cast<double>(
                             num_buckets_per_partition_ * sizeof(BucketBlock*))
                         / static_cast<double>(sizeof(BucketBlock)))));

        max_blocks_per_partition_ = std::max<size_t>(max_blocks_per_partition_, 1);

        // finally, calculate number of buckets and allocate the table

        num_buckets_ = num_buckets_per_partition_ * num_partitions_;
        limit_blocks_ = max_blocks_per_partition_ * num_partitions_;

        assert(num_buckets_ > 0);
        assert(limit_blocks_ > 0);

        sLOG << "num_partitions_" << num_partitions_
             << "num_buckets_per_partition_" << num_buckets_per_partition_
             << "num_buckets_" << num_buckets_;

        buckets_.resize(num_buckets_, nullptr);
    }

    //! non-copyable: delete copy-constructor
    ReduceBucketHashTable(const ReduceBucketHashTable&) = delete;
    //! non-copyable: delete assignment operator
    ReduceBucketHashTable& operator = (const ReduceBucketHashTable&) = delete;

    ~ReduceBucketHashTable() {
        Dispose();
    }

    /*!
     * Inserts a value into the table, potentially reducing it in case both the
     * key of the value already in the table and the key of the value to be
     * inserted are the same.
     *
     * An insert may trigger a partial flush of the partition with the most
     * items if the maximal number of items in the table
     * (max_items_per_table_table) is reached.
     *
     * Alternatively, it may trigger a resize of table in case maximal number of
     * items per bucket is reached.
     *
     * \param kv Value to be inserted into the table.
         *
         * \return true if a new key was inserted to the table
     */
    bool Insert(const TableItem& kv) {

        while (TLX_UNLIKELY(mem::memory_exceeded && num_items_ != 0))
            SpillAnyPartition();

        typename IndexFunction::Result h = calculate_index(kv);

        size_t local_index = h.local_index(num_buckets_per_partition_);

        assert(h.partition_id < num_partitions_);
        assert(local_index < num_buckets_per_partition_);

        size_t global_index =
            h.partition_id * num_buckets_per_partition_ + local_index;
        BucketBlock* current = buckets_[global_index];

        while (current != nullptr)
        {
            // iterate over valid items in a block
            for (TableItem* bi = current->items;
                 bi != current->items + current->size; ++bi)
            {
                // if item and key equals, then reduce.
                if (key_equal_function_(key(kv), key(*bi)))
                {
                    *bi = reduce(*bi, kv);
                    return false;
                }
            }
            current = current->next;
        }

        // have an item that needs to be added.

        current = buckets_[global_index];

        if (current == nullptr || current->size == block_size_)
        {
            // new block needed.

            // flush largest partition if max number of blocks reached
            while (num_blocks_ > limit_blocks_)
                SpillAnyPartition();

            // allocate a new block of uninitialized items, prepend to bucket
            current = block_pool_.GetBlock();
            current->next = buckets_[global_index];
            buckets_[global_index] = current;

            // Total number of blocks
            ++num_blocks_;
        }

        // in-place construct/insert new item in current bucket block
        new (current->items + current->size++)TableItem(kv);

        LOGC(debug_items)
            << "h.partition_id" << h.partition_id;

        // Increase partition item count
        ++items_per_partition_[h.partition_id];
        ++num_items_;

        LOGC(debug_items)
            << "items_per_partition_[" << h.partition_id << "]"
            << items_per_partition_[h.partition_id];

        // flush current partition if max partition fill rate reached
        while (items_per_partition_[h.partition_id] > limit_items_per_partition_)
            SpillPartition(h.partition_id);

        return true;
    }

    //! Deallocate memory
    void Dispose() {
        // destroy all block chains
        for (BucketBlock* b_block : buckets_)
        {
            BucketBlock* current = b_block;
            while (current != nullptr)
            {
                // destroy block and advance to next
                BucketBlock* next = current->next;
                current->destroy_items();
                operator delete (current);
                current = next;
            }
        }

        // destroy vector and block pool
        std::vector<BucketBlock*>().swap(buckets_);
        block_pool_.Destroy();

        Super::Dispose();
    }

    //! \name Spilling Mechanisms to External Memory Files
    //! \{

    //! Spill all items of an arbitrary partition into an external memory File.
    void SpillAnyPartition() {
        // maybe make a policy later -tb
        return SpillLargestPartition();
    }

    //! Spill all items of a partition into an external memory File.
    void SpillPartition(size_t partition_id) {

        if (immediate_flush_) {
            return FlushPartition(
                partition_id, /* consume */ true, /* grow */ true);
        }

        sLOG << "Spilling" << items_per_partition_[partition_id]
             << "items of partition" << partition_id
             << "buckets: [" << partition_id * num_buckets_per_partition_
             << "," << (partition_id + 1) * num_buckets_per_partition_ << ")";

        if (items_per_partition_[partition_id] == 0)
            return;

        data::File::Writer writer = partition_files_[partition_id].GetWriter();

        BucketBlockIterator iter =
            buckets_.begin() + partition_id * num_buckets_per_partition_;
        BucketBlockIterator end =
            buckets_.begin() + (partition_id + 1) * num_buckets_per_partition_;

        for ( ; iter != end; ++iter)
        {
            BucketBlock* current = *iter;

            while (current != nullptr)
            {
                for (TableItem* bi = current->items;
                     bi != current->items + current->size; ++bi)
                {
                    writer.Put(*bi);
                }

                // destroy block and advance to next
                BucketBlock* next = current->next;
                block_pool_.Deallocate(current);
                --num_blocks_;
                current = next;
            }

            *iter = nullptr;
        }

        // reset partition specific counter
        num_items_ -= items_per_partition_[partition_id];
        items_per_partition_[partition_id] = 0;
        assert(num_items_ == this->num_items_calc());

        sLOG << "Spilled items of partition" << partition_id;
    }

    //! Spill all items of the largest partition into an external memory File.
    void SpillLargestPartition() {
        // get partition with max size
        size_t size_max = 0, index = 0;

        for (size_t i = 0; i < num_partitions_; ++i)
        {
            if (items_per_partition_[i] > size_max)
            {
                size_max = items_per_partition_[i];
                index = i;
            }
        }

        if (size_max == 0) {
            return;
        }

        return SpillPartition(index);
    }

    //! Spill all items of the smallest non-empty partition into an external
    //! memory File.
    void SpillSmallestPartition() {
        // get partition with min size
        size_t size_min = std::numeric_limits<size_t>::max(), index = 0;

        for (size_t i = 0; i < num_partitions_; ++i)
        {
            if (items_per_partition_[i] < size_min
                && items_per_partition_[i] != 0)
            {
                size_min = items_per_partition_[i];
                index = i;
            }
        }

        if (size_min == 0 || size_min == std::numeric_limits<size_t>::max()) {
            return;
        }

        return SpillPartition(index);
    }

    //! \}

    //! \name Flushing Mechanisms to Next Stage or Phase
    //! \{

    template <typename Emit>
    void FlushPartitionEmit(
        size_t partition_id, bool consume, bool /* grow */, Emit emit) {

        LOG << "Flushing " << items_per_partition_[partition_id]
            << " items of partition: " << partition_id;

        if (items_per_partition_[partition_id] == 0) return;

        BucketBlockIterator iter =
            buckets_.begin() + partition_id * num_buckets_per_partition_;
        BucketBlockIterator end =
            buckets_.begin() + (partition_id + 1) * num_buckets_per_partition_;

        for ( ; iter != end; ++iter)
        {
            BucketBlock* current = *iter;

            while (current != nullptr)
            {
                TableItem* bi = current->items,
                    * bend = current->items + current->size;

                if (this->ctx_.net.my_rank() == 0) {
                    checkers::ReduceManipulatorConfig<
                        KeyExtractor, KeyEqualFunction,
                        ReduceMakeTableItem<Value, TableItem, VolatileKey> >
                    cfg(this->key_extractor(), this->key_equal_function());
                    std::tie(bi, bend) = this->manipulator_(
                        bi, bend, cfg, partition_id, num_partitions_);
                }

                for ( ; bi != bend; ++bi)
                {
                    emit(partition_id, *bi);
                }

                if (consume) {
                    // destroy block and advance to next
                    BucketBlock* next = current->next;
                    block_pool_.Deallocate(current);
                    --num_blocks_;
                    current = next;
                }
                else {
                    // advance to next
                    current = current->next;
                }
            }

            if (consume)
                *iter = nullptr;
        }

        if (consume) {
            // reset partition specific counter
            num_items_ -= items_per_partition_[partition_id];
            items_per_partition_[partition_id] = 0;
            assert(num_items_ == this->num_items_calc());
        }

        LOG << "Done flushing items of partition: " << partition_id;
    }

    void FlushPartition(size_t partition_id, bool consume, bool grow) {
        FlushPartitionEmit(
            partition_id, consume, grow,
            [this](const size_t& partition_id_, const TableItem& p) {
                this->emitter_.Emit(partition_id_, p);
            });
    }

    void FlushAll() {
        for (size_t i = 0; i < num_partitions_; ++i) {
            FlushPartition(i, /* consume */ true, /* grow */ false);
        }
    }

    //! \}

    //! \name Accessors
    //! \{

    /*!
     * Returns the number of block in the table.
     *
     * \return Number of blocks in the table.
     */
    size_t num_blocks() const {
        return num_blocks_;
    }

    //! \}

protected:
    //! BucketBlockPool to stack allocated BucketBlocks
    class BucketBlockPool
    {
    public:
        BucketBlockPool() = default;

        //! non-copyable: delete copy-constructor
        BucketBlockPool(const BucketBlockPool&) = delete;
        //! non-copyable: delete assignment operator
        BucketBlockPool& operator = (const BucketBlockPool&) = delete;
        //! move-constructor: default
        BucketBlockPool(BucketBlockPool&&) = default;
        //! move-assignment operator: default
        BucketBlockPool& operator = (BucketBlockPool&&) = default;

        ~BucketBlockPool() {
            Destroy();
        }

        // allocate a chunk of memory as big as Type needs:
        BucketBlock * GetBlock() {
            BucketBlock* place;
            if (!free.empty()) {
                place = static_cast<BucketBlock*>(free.top());
                free.pop();
            }
            else {
                place = static_cast<BucketBlock*>(operator new (sizeof(BucketBlock)));
                place->size = 0;
                place->next = nullptr;
            }

            return place;
        }

        // mark some memory as available (no longer used):
        void Deallocate(BucketBlock* o) {
            o->size = 0;
            o->next = nullptr;
            free.push(static_cast<BucketBlock*>(o));
        }

        void Destroy() {
            while (!free.empty()) {
                free.top()->destroy_items();
                operator delete (free.top());
                free.pop();
            }
        }

    private:
        // stack to hold pointers to free chunks:
        std::stack<BucketBlock*> free;
    };

public:
    using Super::calculate_index;

private:
    using Super::config_;
    using Super::immediate_flush_;
    using Super::index_function_;
    using Super::items_per_partition_;
    using Super::key;
    using Super::key_equal_function_;
    using Super::limit_items_per_partition_;
    using Super::limit_memory_bytes_;
    using Super::num_buckets_;
    using Super::num_buckets_per_partition_;
    using Super::num_items_;
    using Super::num_partitions_;
    using Super::partition_files_;
    using Super::reduce;

    //! Storing the items.
    std::vector<BucketBlock*> buckets_;

    //! Bucket block pool.
    BucketBlockPool block_pool_;

    //! \name Fixed Operational Parameters
    //! \{

    //! Number of blocks in the table before some items are spilled.
    size_t limit_blocks_;

    //! Maximal number of items per partition.
    size_t max_items_per_partition_;

    //! Maximal number of blocks per partition.
    size_t max_blocks_per_partition_;

    //! \}

    //! \name Current Statistical Parameters
    //! \{

    //! Total number of blocks in the table.
    size_t num_blocks_ = 0;

    //! \}
};

template <typename TableItem, typename Key, typename Value,
          typename KeyExtractor, typename ReduceFunction,
          typename Emitter, typename Manipulator, const bool VolatileKey,
          typename ReduceConfig, typename IndexFunction,
          typename KeyEqualFunction>
class ReduceTableSelect<
        ReduceTableImpl::BUCKET,
        TableItem, Key, Value, KeyExtractor, ReduceFunction,
        Emitter, Manipulator, VolatileKey, ReduceConfig, IndexFunction,
        KeyEqualFunction>
{
public:
    using type = ReduceBucketHashTable<
<<<<<<< HEAD
              TableItem, Key, Value, KeyExtractor, ReduceFunction,
              Emitter, Manipulator, VolatileKey, ReduceConfig,
              IndexFunction, KeyEqualFunction>;
=======
        TableItem, Key, Value, KeyExtractor, ReduceFunction,
        Emitter, VolatileKey, ReduceConfig,
        IndexFunction, KeyEqualFunction>;
>>>>>>> b11854ef
};

} // namespace core
} // namespace thrill

#endif // !THRILL_CORE_REDUCE_BUCKET_HASH_TABLE_HEADER

/******************************************************************************/<|MERGE_RESOLUTION|>--- conflicted
+++ resolved
@@ -675,15 +675,9 @@
 {
 public:
     using type = ReduceBucketHashTable<
-<<<<<<< HEAD
-              TableItem, Key, Value, KeyExtractor, ReduceFunction,
-              Emitter, Manipulator, VolatileKey, ReduceConfig,
-              IndexFunction, KeyEqualFunction>;
-=======
         TableItem, Key, Value, KeyExtractor, ReduceFunction,
-        Emitter, VolatileKey, ReduceConfig,
+        Emitter, Manipulator, VolatileKey, ReduceConfig,
         IndexFunction, KeyEqualFunction>;
->>>>>>> b11854ef
 };
 
 } // namespace core
