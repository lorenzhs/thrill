--- conflicted
+++ resolved
@@ -85,13 +85,8 @@
           typename ReduceConfig, typename IndexFunction,
           typename EqualToFunction = std::equal_to<Key> >
 class ReduceBucketHashTable
-<<<<<<< HEAD
-    : public ReduceTable<ValueType, Key, Value,
+    : public ReduceTable<TableItem, Key, Value,
                          KeyExtractor, ReduceFunction, Emitter, Manipulator,
-=======
-    : public ReduceTable<TableItem, Key, Value,
-                         KeyExtractor, ReduceFunction, Emitter,
->>>>>>> 79ca2a8f
                          VolatileKey, ReduceConfig, IndexFunction,
                          EqualToFunction>
 {
@@ -499,16 +494,11 @@
 
             while (current != nullptr)
             {
-<<<<<<< HEAD
-                KeyValuePair* bi = current->items,
+                TableItem* bi = current->items,
                     * bend = current->items + current->size;
 
                 std::tie(bi, bend) = this->manipulator_(bi, bend);
                 for ( ; bi != bend; ++bi)
-=======
-                for (TableItem* bi = current->items;
-                     bi != current->items + current->size; ++bi)
->>>>>>> 79ca2a8f
                 {
                     emit(partition_id, *bi);
                 }
@@ -543,13 +533,8 @@
     void FlushPartition(size_t partition_id, bool consume, bool grow) {
         FlushPartitionEmit(
             partition_id, consume, grow,
-<<<<<<< HEAD
-            [this](const size_t& partition_id_, const KeyValuePair& p) {
+            [this](const size_t& partition_id_, const TableItem& p) {
                 this->emitter_.Emit(partition_id_, p);
-=======
-            [this](const size_t& partition_id, const TableItem& p) {
-                this->emitter_.Emit(partition_id, p);
->>>>>>> 79ca2a8f
             });
     }
 
@@ -683,23 +668,13 @@
           typename EqualToFunction>
 class ReduceTableSelect<
         ReduceTableImpl::BUCKET,
-<<<<<<< HEAD
-        ValueType, Key, Value, KeyExtractor, ReduceFunction, Emitter,
-        Manipulator, VolatileKey, ReduceConfig, IndexFunction, EqualToFunction>
-{
-public:
-    using type = ReduceBucketHashTable<
-              ValueType, Key, Value, KeyExtractor, ReduceFunction,
-              Emitter, Manipulator, VolatileKey, ReduceConfig,
-=======
         TableItem, Key, Value, KeyExtractor, ReduceFunction,
-        Emitter, VolatileKey, ReduceConfig, IndexFunction, EqualToFunction>
+        Emitter, Manipulator, VolatileKey, ReduceConfig, IndexFunction, EqualToFunction>
 {
 public:
     using type = ReduceBucketHashTable<
               TableItem, Key, Value, KeyExtractor, ReduceFunction,
-              Emitter, VolatileKey, ReduceConfig,
->>>>>>> 79ca2a8f
+              Emitter, Manipulator, VolatileKey, ReduceConfig,
               IndexFunction, EqualToFunction>;
 };
 
