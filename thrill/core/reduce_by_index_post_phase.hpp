--- conflicted
+++ resolved
@@ -34,11 +34,7 @@
 
 template <typename TableItem, typename Key, typename Value,
           typename KeyExtractor, typename ReduceFunction, typename Emitter,
-<<<<<<< HEAD
-          typename Manipulator, const bool SendPair = false,
-=======
-          const bool VolatileKey,
->>>>>>> 79ca2a8f
+          typename Manipulator, const bool VolatileKey,
           typename ReduceConfig_ = DefaultReduceConfig,
           typename IndexFunction = ReduceByIndex<Key>,
           typename EqualToFunction = std::equal_to<Key> >
@@ -54,16 +50,10 @@
 
     using Table = typename ReduceTableSelect<
               ReduceConfig::table_impl_,
-<<<<<<< HEAD
-              ValueType, Key, Value,
+              TableItem, Key, Value,
               KeyExtractor, ReduceFunction, PhaseEmitter, Manipulator,
-              !SendPair, ReduceConfig, IndexFunction, EqualToFunction>::type;
-=======
-              TableItem, Key, Value,
-              KeyExtractor, ReduceFunction, PhaseEmitter,
               VolatileKey, ReduceConfig,
               IndexFunction, EqualToFunction>::type;
->>>>>>> 79ca2a8f
 
     /*!
      * A data structure which takes an arbitrary value and extracts a key using
