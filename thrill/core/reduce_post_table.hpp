/*******************************************************************************
 * thrill/core/reduce_post_table.hpp
 *
 * Hash table with support for reduce.
 *
 * Part of Project Thrill.
 *
 * Copyright (C) 2015 Matthias Stumpp <mstumpp@gmail.com>
 * Copyright (C) 2015 Alexander Noe <aleexnoe@gmail.com>
 * Copyright (C) 2015 Timo Bingmann <tb@panthema.net>
 *
 * This file has no license. Only Chuck Norris can compile it.
 ******************************************************************************/

#pragma once
#ifndef THRILL_CORE_REDUCE_POST_TABLE_HEADER
#define THRILL_CORE_REDUCE_POST_TABLE_HEADER

#include <thrill/api/context.hpp>
#include <thrill/common/function_traits.hpp>
#include <thrill/common/functional.hpp>
#include <thrill/common/logger.hpp>
#include <thrill/data/block_pool.hpp>
#include <thrill/data/block_sink.hpp>
#include <thrill/data/block_writer.hpp>
#include <thrill/data/file.hpp>

#include <algorithm>
#include <cassert>
#include <cmath>
#include <cstring>
#include <functional>
#include <iostream>
#include <string>
#include <utility>
#include <vector>

namespace thrill {
namespace core {

/**
 *
 * A data structure which takes an arbitrary value and extracts a key using
 * a key extractor function from that value. A key may also be provided initially
 * as part of a key/value pair, not requiring to extract a key.
 *
 * Afterwards, the key is hashed and the hash is used to assign that key/value pair
 * to some bucket. A bucket can have one or more slots to store items. There are
 * max_num_items_per_bucket slots in each bucket.
 *
 * In case a slot already has a key/value pair and the key of that value and the key of
 * the value to be inserted are them same, the values are reduced according to
 * some reduce function. No key/value is added to the current bucket.
 *
 * If the keys are different, the next slot (moving down) is considered. If the
 * slot is occupied, the same procedure happens again. This prociedure may be considered
 * as linear probing within the scope of a bucket.
 *
 * Finally, the key/value pair to be inserted may either:
 *
 * 1.) Be reduced with some other key/value pair, sharing the same key.
 * 2.) Inserted at a free slot in the bucket.
 * 3.) Trigger a resize of the data structure in case there are no more free slots
 *     in the bucket.
 *
 * The following illustrations shows the general structure of the data structure.
 * There are several buckets containing one or more slots. Each slot may store a item.
 * In order to optimize I/O, slots are organized in bucket blocks. Bucket blocks are
 * connected by pointers. Key/value pairs are directly stored in a bucket block, no
 * pointers are required here.
 *
 *
 *     Partition 0 Partition 1 Partition 2 Partition 3 Partition 4
 *     B00 B01 B02 B10 B11 B12 B20 B21 B22 B30 B31 B32 B40 B41 B42
 *    +---+---+---+---+---+---+---+---+---+---+---+---+---+---+---+
 *    ||  |   |   ||  |   |   ||  |   |   ||  |   |   ||  |   |  ||
 *    +---+---+---+---+---+---+---+---+---+---+---+---+---+---+---+
 *      |   |   |   |   |   |   |   |   |   |   |   |   |   |   |
 *      V   V   V   V   V   V   V   V   V   V   V   V   V   V   >
 *    +---+       +---+
 *    |   |       |   |
 *    +---+       +---+         ...
 *    |   |       |   |
 *    +---+       +---+
 *      |           |
 *      V           V
 *    +---+       +---+
 *    |   |       |   |
 *    +---+       +---+         ...
 *    |   |       |   |
 *    +---+       +---+
 *
 */
template <typename Key, typename HashFunction = std::hash<Key> >
class PostReduceByHashKey
{
public:
    explicit PostReduceByHashKey(const HashFunction& hash_function = HashFunction())
        : hash_function_(hash_function)
    { }

    template <typename ReducePostTable>
    size_t
    operator () (const Key& k, ReducePostTable* ht, const size_t& size) const {

        (void)ht;

        size_t hashed = hash_function_(k);

        return hashed % size;
    }

private:
    HashFunction hash_function_;
};

class PostReduceByIndex
{
public:
    PostReduceByIndex() { }

    template <typename ReducePostTable>
    size_t
    operator () (const size_t& k, ReducePostTable* ht, const size_t& size) const {

        return (k - ht->BeginLocalIndex()) % size;
    }
};

template <typename Key,
          typename ReduceFunction,
          typename IndexFunction = PostReduceByHashKey<Key>,
          typename EqualToFunction = std::equal_to<Key> >
class PostReduceFlushToDefault
{
public:
    PostReduceFlushToDefault(const IndexFunction& index_function = IndexFunction(),
                             const EqualToFunction& equal_to_function = EqualToFunction())
        : index_function_(index_function),
          equal_to_function_(equal_to_function)
    { }

    template <typename ReducePostTable>
    void
    operator () (bool consume, ReducePostTable* ht) const {

        using KeyValuePair = typename ReducePostTable::KeyValuePair;

        using BucketBlock = typename ReducePostTable::BucketBlock;

        size_t block_size = ht->BlockSize();

        std::vector<BucketBlock*>& buckets = ht->Items();

        std::vector<size_t>& num_blocks_mem_per_frame = ht->NumBlocksMemPerFrame();

        std::vector<size_t>& num_blocks_ext_per_frame = ht->NumBlocksExtPerFrame();

        std::vector<data::File>& frame_files = ht->FrameFiles();

        std::vector<data::File::Writer>& frame_writers = ht->FrameWriters();

        double bucket_rate = ht->BucketRate();

        size_t max_num_blocks_per_table = ht->MaxNumBlocksPerTable();

        size_t num_buckets_per_table = ht->NumBucketsPerTable();

        size_t num_buckets_per_frame = ht->NumBucketsPerFrame();

        std::vector<BucketBlock*> buckets_second;

        // in worst case, sum of number of blocks in internal and external memory
        // per frame needed
        size_t num_blocks_needed = 0;

        // get maximal number of blocks in frame in internal memory
        size_t num_blocks_max = 0;
        for (size_t i = 0; i < num_blocks_mem_per_frame.size(); i++)
        {
            if (num_blocks_mem_per_frame[i] > num_blocks_max)
            {
                num_blocks_max = num_blocks_mem_per_frame[i];
            }
        }
        num_blocks_needed += num_blocks_max;

        // get maximal number of blocks in frame in external memory
        num_blocks_max = 0;
        for (size_t i = 0; i < num_blocks_ext_per_frame.size(); i++)
        {
            if (num_blocks_ext_per_frame[i] > num_blocks_max)
            {
                num_blocks_max = num_blocks_ext_per_frame[i];
            }
        }
        num_blocks_needed += num_blocks_max;

        // add equivalent number of blocks to memory needed for pointers
        num_blocks_needed += std::max<size_t>((size_t)(std::ceil(
                static_cast<double>(std::max<size_t>((size_t)(static_cast<double>(num_blocks_needed)
                                                              * bucket_rate), 1) * sizeof(BucketBlock*))
                / static_cast<double>(sizeof(BucketBlock)))), 0);

        // spilled more frames to ensure to have enough memory to process frames
        while ((max_num_blocks_per_table - ht->NumBlocksPerTable()) < num_blocks_needed) {
            if (ht->NumBlocksPerTable() == 0) {
                throw std::invalid_argument("not enough memory to process second reduce");
            }
            ht->SpillLargestFrame();
        }

        // from now on, it is ensured enough internal memory is available to process
        // every frame
        for (size_t frame_id = 0; frame_id !=  ht->NumFrames(); frame_id++) {

            // get the actual reader from the file
            data::File& file = frame_files[frame_id];
            data::File::Writer& writer = frame_writers[frame_id];
            writer.Close();

            // compute frame offset of current frame
            size_t offset = frame_id * num_buckets_per_frame;
            size_t length = std::min<size_t>(offset + num_buckets_per_frame, num_buckets_per_table);

            // only if items have been spilled,
            // process a second reduce
            if (file.num_items() > 0) {

                // compute how much blocks are needed
                size_t num_blocks = std::max<size_t>(
                        (size_t) std::ceil(static_cast<double>(file.num_items())
                                           / static_cast<double>(block_size)), 1);

                // calculate num buckets in second reduce table
                size_t num_buckets_second = std::max<size_t>((size_t)(static_cast<double>(num_blocks)
                                                                      * bucket_rate), 1);

                // keep enough memory for pointers
                num_blocks += std::max<size_t>((size_t)(std::ceil(
                        static_cast<double>(num_buckets_second * sizeof(BucketBlock*))
                        / static_cast<double>(sizeof(BucketBlock)))), 0);

                // set up size of second reduce table
                buckets_second.resize(num_buckets_second, nullptr);

                // flag used when item is reduced to advance to next item
                bool reduced = false;

                /////
                // reduce data from spilled files
                /////

                data::File::Reader reader = file.GetReader(consume);

                // get the items and insert them in secondary
                // table
                while (reader.HasNext()) {

                    KeyValuePair kv = reader.Next<KeyValuePair>();

                    size_t global_index = index_function_(kv.first, ht, num_buckets_second);

                    BucketBlock* current = buckets_second[global_index];
                    while (current != nullptr)
                    {
                        // iterate over valid items in a block
                        for (KeyValuePair* bi = current->items;
                             bi != current->items + current->size; ++bi)
                        {
                            // if item and key equals, then reduce.
                            if (equal_to_function_(kv.first, bi->first))
                            {
                                bi->second = ht->reduce_function_(bi->second, kv.second); // TODO: reduce_function must be provided inlined
                                reduced = true;
                                break;
                            }
                        }

                        if (reduced)
                        {
                            break;
                        }

                        current = current->next;
                    }

                    if (reduced)
                    {
                        reduced = false;
                        continue;
                    }

                    current = buckets_second[global_index];

                    // have an item that needs to be added.
                    if (current == nullptr ||
                        current->size == ht->block_size_)
                    {
                        // allocate a new block of uninitialized items, postpend to bucket
                        current = static_cast<BucketBlock*>(operator new (sizeof(BucketBlock)));

                        current->size = 0;
                        current->next = buckets_second[global_index];
                        buckets_second[global_index] = current;
                    }

                    // in-place construct/insert new item in current bucket block
                    new (current->items + current->size++)KeyValuePair(kv.first, std::move(kv.second));
                }

                /////
                // reduce data from primary table
                /////
                for (size_t i = offset; i < length; i++)
                {
                    BucketBlock* current = buckets[i];

                    while (current != nullptr)
                    {
                        for (KeyValuePair* from = current->items;
                             from != current->items + current->size; ++from)
                        {
                            // insert in second reduce table
                            size_t global_index = index_function_(from->first, ht, num_buckets_second);
                            BucketBlock* current_second = buckets_second[global_index];
                            while (current_second != nullptr)
                            {
                                // iterate over valid items in a block
                                for (KeyValuePair* bi = current_second->items;
                                     bi != current_second->items + current_second->size; ++bi)
                                {
                                    // if item and key equals, then reduce.
                                    if (equal_to_function_(from->first, bi->first))
                                    {
                                        bi->second = ht->reduce_function_(bi->second, from->second);
                                        reduced = true;
                                        break;
                                    }
                                }

                                if (reduced)
                                {
                                    break;
                                }

                                current_second = current_second->next;
                            }

                            if (reduced)
                            {
                                reduced = false;
                                continue;
                            }

                            current_second = buckets_second[global_index];

                            //////
                            // have an item that needs to be added.
                            //////

                            if (current_second == nullptr ||
                                current_second->size == ht->block_size_)
                            {
                                // allocate a new block of uninitialized items, postpend to bucket
                                current_second = static_cast<BucketBlock*>(operator new (sizeof(BucketBlock)));

                                current_second->size = 0;
                                current_second->next = buckets_second[global_index];
                                buckets_second[global_index] = current_second;
                            }

                            // in-place construct/insert new item in current bucket block
                            new (current_second->items + current_second->size++)KeyValuePair(from->first, std::move(from->second));
                        }

                        // advance to next
                        if (consume)
                        {
                            BucketBlock* next = current->next;
                            // destroy block
                            current->destroy_items();
                            operator delete (current);
                            current = next;
                        }
                        else {
                            current = current->next;
                        }
                    }

                    if (consume)
                    {
                        buckets[i] = nullptr;
                    }
                }

                /////
                // emit data
                /////
                for (size_t i = 0; i < num_buckets_second; i++)
                {
                    BucketBlock* current = buckets_second[i];

                    while (current != nullptr)
                    {
                        for (KeyValuePair* bi = current->items;
                             bi != current->items + current->size; ++bi)
                        {
                            ht->EmitAll(bi->first, bi->second);
                        }

                        // destroy block and advance to next
                        BucketBlock* next = current->next;
                        current->destroy_items();
                        operator delete (current);
                        current = next;
                    }

                    buckets_second[i] = nullptr;
                }

            // no spilled items, just flush already reduced
            // data in primary table in current frame
            }
            else
            {
                /////
                // emit data
                /////
                for (size_t i = offset; i < length; i++)
                {
                    BucketBlock* current = buckets[i];

                    while (current != nullptr)
                    {
                        for (KeyValuePair* bi = current->items;
                             bi != current->items + current->size; ++bi)
                        {
                            ht->EmitAll(bi->first, bi->second);
                        }

                        // advance to next
                        if (consume)
                        {
                            BucketBlock* next = current->next;
                            // destroy block
                            current->destroy_items();
                            operator delete (current);
                            current = next;
                        }
                        else {
                            current = current->next;
                        }
                    }

                    if (consume)
                    {
                        buckets[i] = nullptr;
                    }
                }
            }

            // set num blocks for frame to zero
            if (consume)
            {
                ht->SetNumBlocksPerTable(ht->NumBlocksPerTable() - num_blocks_mem_per_frame[frame_id]);
                num_blocks_mem_per_frame[frame_id] = 0;
                num_blocks_ext_per_frame[frame_id] = 0;
            }
        }

        if (consume)
        {
            ht->SetNumItemsPerTable(0);
        }
    }

private:
    // ReduceFunction reduce_function_;
    IndexFunction index_function_;
    EqualToFunction equal_to_function_;
};

template <typename Value>
class PostReduceFlushToIndex // TODO: no spilling here
{
public:
    template <typename ReducePostTable>
    void
    operator () (bool consume, ReducePostTable* ht) const {

        (void)consume;

        using BucketBlock = typename ReducePostTable::BucketBlock;

        using KeyValuePair = typename ReducePostTable::KeyValuePair;

        auto& buckets_ = ht->Items();

        std::vector<Value> elements_to_emit
            (ht->EndLocalIndex() - ht->BeginLocalIndex(), ht->NeutralElement());

        for (size_t i = 0; i < ht->NumBucketsPerTable(); i++)
        {
            BucketBlock* current = buckets_[i];

            while (current != nullptr)
            {
                for (KeyValuePair* bi = current->items;
                     bi != current->items + current->size; ++bi)
                {
                    elements_to_emit[bi->first - ht->BeginLocalIndex()] =
                        bi->second;
                }

                // destroy block and advance to next
                BucketBlock* next = current->next;
                current->destroy_items();
                operator delete (current);
                current = next;
            }

            buckets_[i] = nullptr;
        }

        size_t index = ht->BeginLocalIndex();
        for (auto element_to_emit : elements_to_emit) {
            ht->EmitAll(index++, element_to_emit);
        }
        assert(index == ht->EndLocalIndex());

        ht->SetNumBlocksPerTable(0);
        ht->SetNumItemsPerTable(0);
    }
};

template <bool, typename EmitterType, typename Key, typename Value, typename SendType>
struct EmitImpl;

template <typename EmitterType, typename Key, typename Value, typename SendType>
struct EmitImpl<true, EmitterType, Key, Value, SendType>{
    void EmitElement(const Key& k, const Value& v, const std::vector<EmitterType>& emitters) {
        for (auto& emitter : emitters) {
            emitter(std::make_pair(k, v));
        }
    }
};

template <typename EmitterType, typename Key, typename Value, typename SendType>
struct EmitImpl<false, EmitterType, Key, Value, SendType>{
    void EmitElement(const Key& k, const Value& v, const std::vector<EmitterType>& emitters) {
        for (auto& emitter : emitters) {
            (void)k;
            emitter(v);
        }
    }
};

template <typename ValueType, typename Key, typename Value, // TODO: dont need both ValueType and Value
          typename KeyExtractor, typename ReduceFunction,
          const bool SendPair = false,
          typename FlushFunction = PostReduceFlushToDefault<Key, ReduceFunction>,
          typename IndexFunction = PostReduceByHashKey<Key>,
          typename EqualToFunction = std::equal_to<Key>,
          size_t TargetBlockSize = 16*16
          >
class ReducePostTable
{
    static const bool debug = false;

public:
    using KeyValuePair = std::pair<Key, Value>;

    using EmitterFunction = std::function<void(const ValueType&)>;

    EmitImpl<SendPair, EmitterFunction, Key, Value, ValueType> emit_impl_;

    //! calculate number of items such that each BucketBlock has about 1 MiB of
    //! size, or at least 8 items.
    static constexpr size_t block_size_ =
        common::max<size_t>(8, TargetBlockSize / sizeof(KeyValuePair));

    //! Block holding reduce key/value pairs.
    struct BucketBlock {
        //! number of _used_/constructed items in this block. next is unused if
        //! size != block_size.
        size_t       size;

        //! link of linked list to next block
        BucketBlock  * next;

        //! memory area of items
        KeyValuePair items[block_size_]; // NOLINT

        //! helper to destroy all allocated items
        void         destroy_items() {
            for (KeyValuePair* i = items; i != items + size; ++i)
                i->~KeyValuePair();
        }
    };

    /**
     * A data structure which takes an arbitrary value and extracts a key using a key extractor
     * function from that value. Afterwards, the value is hashed based on the key into some slot.
     *
     * \param context Context.
     * \param key_extractor Key extractor function to extract a key from a value.
     * \param reduce_function Reduce function to reduce to values.
     * \param emit A set of BlockWriter to flush items. One BlockWriter per partition.
     * \param index_function Function to be used for computing the bucket the item to be inserted.
     * \param flush_function Function to be used for flushing all items in the table.
     * \param begin_local_index Begin index for reduce to index.
     * \param end_local_index End index for reduce to index.
     * \param neutral element Neutral element for reduce to index.
     * \param num_frames Number of frames in the table.
     * \param max_frame_fill_rate Maximal number of items relative to maximal number of items in a frame.
     *        It the number is exceeded, no more blocks are added to a bucket, instead, items get spilled to disk.
     * \param byte_size Maximal size of the table in byte. In case size of table exceeds that value, items
     *                  are flushed.
     * \param frame_rate Number of blocks to number of frames rate one file writer to be used for.
     * \param equal_to_function Function for checking equality of two keys.
     */
    ReducePostTable(Context& ctx,
                    KeyExtractor key_extractor,
                    ReduceFunction reduce_function,
                    std::vector<EmitterFunction>& emit,
                    const IndexFunction& index_function = IndexFunction(),
                    const FlushFunction& flush_function = FlushFunction(),
                    size_t begin_local_index = 0,
                    size_t end_local_index = 0,
                    Value neutral_element = Value(),
                    size_t byte_size = 1024* 1024* 128* 4,
                    double bucket_rate = 0.9,
                    double max_frame_fill_rate = 0.6,
                    double frame_rate = 0.01,
                    const EqualToFunction& equal_to_function = EqualToFunction())
        : max_frame_fill_rate_(max_frame_fill_rate),
          emit_(std::move(emit)),
          byte_size_(byte_size),
          bucket_rate_(bucket_rate),
          begin_local_index_(begin_local_index),
          end_local_index_(end_local_index),
          neutral_element_(neutral_element),
          key_extractor_(key_extractor),
          index_function_(index_function),
          equal_to_function_(equal_to_function),
          flush_function_(flush_function),
          reduce_function_(reduce_function) {
        sLOG << "creating ReducePostTable with" << emit_.size() << "output emitters";

        assert(max_frame_fill_rate >= 0.0 && max_frame_fill_rate <= 1.0);
        assert(frame_rate > 0.0 && frame_rate <= 1.0);
        assert(byte_size > 0 && "byte_size must be greater than 0");
        assert(bucket_rate >= 0.0 && bucket_rate <= 1.0);
        assert(begin_local_index >= 0);
        assert(end_local_index >= 0);

        num_frames_ = std::max<size_t>((size_t)(1.0 / frame_rate), 1);

        max_num_blocks_per_table_ = std::max<size_t>((size_t)(static_cast<double>(byte_size_)
                                                          / static_cast<double>(sizeof(BucketBlock))), 1);
        max_num_blocks_mem_per_frame_ = std::max<size_t>((size_t)(static_cast<double>(max_num_blocks_per_table_)
                                                                  / static_cast<double>(num_frames_)), 1);
        num_buckets_per_frame_ = std::max<size_t>((size_t)(static_cast<double>(max_num_blocks_mem_per_frame_)
                                                           * bucket_rate), 1);
        num_buckets_per_table_ = num_buckets_per_frame_ * num_frames_;

        // reduce number of blocks once we know how many buckets we have, thus
        // knowing the size of pointers in the bucket vector
<<<<<<< HEAD
        max_num_blocks_per_table_ -= std::max<size_t>((size_t)(std::ceil(
                static_cast<double>(num_buckets_per_table_ * sizeof(BucketBlock*))
                / static_cast<double>(sizeof(BucketBlock)))), 0);
=======
        max_num_blocks_table_ -= std::max<size_t>((size_t)(std::ceil(
                                                               static_cast<double>(num_buckets_ * sizeof(BucketBlock*))
                                                               / static_cast<double>(sizeof(BucketBlock)))), 0);
>>>>>>> 2a3e2010

        assert(num_frames_ > 0);
        assert(max_num_blocks_per_table_ > 0);
        assert(max_num_blocks_mem_per_frame_ > 0);
        assert(num_buckets_per_frame_ > 0);
        assert(num_buckets_per_table_ > 0);

        buckets_.resize(num_buckets_per_table_, nullptr);
        num_blocks_mem_per_frame_.resize(num_frames_, 0);
        num_blocks_ext_per_frame_.resize(num_frames_, 0);

        for (size_t i = 0; i < num_frames_; i++) {
            frame_files_.push_back(ctx.GetFile());
        }
        for (size_t i = 0; i < num_frames_; i++) {
            frame_writers_.push_back(frame_files_[i].GetWriter());
        }
    }

    //! non-copyable: delete copy-constructor
    ReducePostTable(const ReducePostTable&) = delete;
    //! non-copyable: delete assignment operator
    ReducePostTable& operator = (const ReducePostTable&) = delete;

    ~ReducePostTable() {
        // destroy all block chains
        for (BucketBlock* b_block : buckets_)
        {
            BucketBlock* current = b_block;
            while (current != nullptr)
            {
                // destroy block and advance to next
                BucketBlock* next = current->next;
                current->destroy_items();
                operator delete (current);
                current = next;
            }
        }
    }

    /*!
     * Inserts a value. Calls the key_extractor_, makes a key-value-pair and
     * inserts the pair into the hashtable.
     */
    void Insert(const Value& p) {
        Insert(std::make_pair(key_extractor_(p), p));
    }

    /*!
     * Inserts a value into the table, potentially reducing it in case both the key of the value
     * already in the table and the key of the value to be inserted are the same.
     *
     * An insert may trigger a partial flush of the partition with the most items if the maximal
     * number of items in the table (max_num_items_table) is reached.
     *
     * Alternatively, it may trigger a resize of table in case maximal number of items per
     * bucket is reached.
     *
     * \param p Value to be inserted into the table.
     */
    void Insert(const KeyValuePair& kv) {

        size_t global_index = index_function_(kv.first, this, num_buckets_per_table_);

        assert(global_index >= 0 && global_index < num_buckets_per_table_);

        size_t frame_id = global_index / num_buckets_per_frame_;

        LOG << "key: " << kv.first << " to bucket id: " << global_index;

        BucketBlock* current = buckets_[global_index];

        while (current != nullptr)
        {
            // iterate over valid items in a block
            for (KeyValuePair* bi = current->items;
                 bi != current->items + current->size; ++bi)
            {
                // if item and key equals, then reduce.
                if (equal_to_function_(kv.first, bi->first))
                {
                    LOG << "match of key: " << kv.first
                        << " and " << bi->first << " ... reducing...";

                    bi->second = reduce_function_(bi->second, kv.second);

                    LOG << "...finished reduce!";
                    return;
                }
            }

            current = current->next;
        }

        //////
        // have an item that needs to be added.
        //////

        current = buckets_[global_index];

        // have an item that needs to be added.
        if (current == nullptr ||
            current->size == block_size_)
        {
            //////
            // new block needed.
            //////

            // spill current frame if max frame fill rate
            // reached
            if (static_cast<double>(num_blocks_mem_per_frame_[frame_id] + 1)
                / static_cast<double>(max_num_blocks_mem_per_frame_)
                > max_frame_fill_rate_)
            {
                SpillFrame(frame_id);
            }

            // spill largest frame if max number of blocks
            // reached
            if (num_blocks_per_table_ == max_num_blocks_per_table_)
            {
                SpillLargestFrame();
            }

            // allocate a new block of uninitialized items, postpend to bucket
            current =
                static_cast<BucketBlock*>(operator new (sizeof(BucketBlock)));

            current->size = 0;
            current->next = buckets_[global_index];
            buckets_[global_index] = current;

            // Number of blocks per frame.
            num_blocks_mem_per_frame_[frame_id]++;
            // Total number of blocks
            num_blocks_per_table_++;
        }

        // in-place construct/insert new item in current bucket block
        new (current->items + current->size++)KeyValuePair(kv.first, std::move(kv.second));
        // Increase total item count
        num_items_per_table_++;
    }

    /*!
    * Flushes all items in the whole table.
    */
    void Flush(bool consume = false) {
        LOG << "Flushing items";

        flush_function_(consume, this);

        LOG << "Flushed items";
    }

    /*!
     * Retrieve all items belonging to the frame
     * having the most items. Retrieved items are then spilled
     * to the provided file.
     */
    void SpillLargestFrame() {
        // get frame with max size
        size_t p_size_max = 0;
        size_t p_idx = 0;
        for (size_t i = 0; i < num_frames_; i++)
        {
            if (num_blocks_mem_per_frame_[i] > p_size_max)
            {
                p_size_max = num_blocks_mem_per_frame_[i];
                p_idx = i;
            }
        }

        if (p_size_max == 0) {
            return;
        }

        SpillFrame(p_idx);
    }

    /*!
     * Spills all items of a frame.
     *
     * \param frame_id The id of the frame to be spilled.
     */
    void SpillFrame(size_t frame_id) {
        data::File::Writer& writer = frame_writers_[frame_id];

        for (size_t i = frame_id * num_buckets_per_frame_;
             i < frame_id * num_buckets_per_frame_ + num_buckets_per_frame_; i++)
        {
            BucketBlock* current = buckets_[i];

            while (current != nullptr)
            {
                for (KeyValuePair* bi = current->items;
                     bi != current->items + current->size; ++bi)
                {
                    writer(*bi);

                    num_items_per_table_--;
                }

                // destroy block and advance to next
                BucketBlock* next = current->next;
                current->destroy_items();
                operator delete (current);
                current = next;
            }

            buckets_[i] = nullptr;
        }

        // adjust number of blocks in table
        num_blocks_per_table_ -= num_blocks_mem_per_frame_[frame_id];
        // adjust number of blocks in external memory
        num_blocks_ext_per_frame_[frame_id] += num_blocks_mem_per_frame_[frame_id];
        // reset number of blocks in external memory
        num_blocks_mem_per_frame_[frame_id] = 0;
        // increase spill counter
        num_spills_++;
    }

    /*!
     * Emits element to all children
     */
    void EmitAll(const Key& k, const Value& v) {
        emit_impl_.EmitElement(k, v, emit_);
    }

    /*!
     * Returns the total num of buckets in the table.
     *
     * \return Number of buckets in the table.
     */
    size_t NumBucketsPerTable() const {
        return num_buckets_per_table_;
    }

    /*!
     * Returns the total num of buckets in the table.
     *
     * \return Number of buckets in the table.
     */
    size_t NumBucketsPerFrame() const {
        return num_buckets_per_frame_;
    }

    /*!
     * Returns the total num of blocks in the table.
     *
     * \return Number of blocks in the table.
     */
    size_t NumBlocksPerTable() const {
        return num_blocks_per_table_;
    }

    /*!
     * Returns the total num of blocks in the table.
     *
     * \return Number of blocks in the table.
     */
    size_t MaxNumBlocksPerTable() const {
        return max_num_blocks_per_table_;
    }

    /*!
     * Sets the maximum number of blocks of the hash table. We don't want to push 2vt
     * elements before flush happens.
     *
     * \param size The maximal number of blocks the table may hold.
     */
    void SetMaxNumBlocksTable(const size_t& size) {
        max_num_blocks_per_table_ = size;
    }

    /*!
     * Sets the total num of blocks in the table.
     */
    void SetNumBlocksPerTable(const size_t& num_blocks) {
        num_blocks_per_table_ = num_blocks;
    }

    /*!
     * Returns the number of items.
     *
     * \return Number of items.
     */
    size_t NumItemsPerTable() const {
        return num_items_per_table_;
    }

    /*!
     * Sets the total num of items in the table.
     * Returns the total num of items in the table.
     *
     * \return Number of items in the table.
     */
    void SetNumItemsPerTable(size_t num_items) {
        num_items_per_table_ = num_items;
    }

    /*!
     * Returns the vector of bucket blocks.
     *
     * \return Vector of bucket blocks.
     */
    std::vector<BucketBlock*> & Items() {
        return buckets_;
    }

    /*!
     * Returns the maximal fill rate.
     *
     * \return Maximal fill rate.
     */
    double MaxFrameFillRate() const {
        return max_frame_fill_rate_;
    }

    /*!
     * Returns the begin local index.
     *
     * \return Begin local index.
     */
    size_t BeginLocalIndex() const {
        return begin_local_index_;
    }

    /*!
     * Returns the end local index.
     *
     * \return End local index.
     */
    size_t EndLocalIndex() const {
        return end_local_index_;
    }

    /*!
     * Returns the neutral element.
     *
     * \return Neutral element.
     */
    Value NeutralElement() const {
        return neutral_element_;
    }

    /*!
     * Returns the vector of frame files.
     *
     * \return Vector of frame files.
     */
    std::vector<data::File> & FrameFiles() {
        return frame_files_;
    }

    /*!
     * Returns the vector of frame writers.
     *
     * \return Vector of frame writers.
     */
    std::vector<data::File::Writer> & FrameWriters() {
        return frame_writers_;
    }

    /*!
     * Returns the vector of number of blocks per frame in internal memory.
     *
     * \return Vector of number of blocks per frame in internal memory.
     */
    std::vector<size_t> & NumBlocksMemPerFrame() {
        return num_blocks_mem_per_frame_;
    }

    /*!
     * Returns the vector of number of blocks per frame in external memory.
     *
     * \return Vector of number of blocks per frame in external memory.
     */
    std::vector<size_t> & NumBlocksExtPerFrame() {
        return num_blocks_ext_per_frame_;
    }

    /*!
     * Returns the number of frames.
     *
     * \return Number of frames.
     */
    size_t NumFrames() const {
        return num_frames_;
    }

    /*!
     * Returns the number of spills.
     *
     * \return Number of spills.
     */
    size_t NumSpills() const {
        return num_spills_;
    }

    /*!
     * Returns the bucket rate.
     *
     * \return Bucket rate.
     */
    double BucketRate() const {
        return bucket_rate_;
    }

    /*!
     * Returns the bucket rate.
     *
     * \return Bucket rate.
     */
    size_t BlockSize() const {
        return block_size_;
    }

    /*!
     * Prints content of hash table.
     */
    void Print() {
        LOG << "Printing";

        for (size_t i = 0; i < num_buckets_per_table_; i++)
        {
            if (buckets_[i] == nullptr)
            {
                LOG << "bucket id: "
                    << i
                    << " empty";
                continue;
            }

            std::string log = "";

            BucketBlock* current = buckets_[i];
            while (current != nullptr)
            {
                log += "block: ";

                for (KeyValuePair* bi = current->items;
                     bi != current->items + current->size; ++bi)
                {
                    log += "item: ";
                    log += std::to_string(i);
                    log += " (";
                    log += std::is_arithmetic<Key>::value || strcmp(typeid(Key).name(), "string")
                           ? std::to_string(bi->first) : "_";
                    log += ", ";
                    log += std::is_arithmetic<Value>::value || strcmp(typeid(Value).name(), "string")
                           ? std::to_string(bi->second) : "_";
                    log += ")\n";
                }
                current = current->next;
            }

            LOG << "bucket id: "
                << i
                << " "
                << log;
        }

        return;
    }

protected:
    //! Number of buckets.
    size_t num_buckets_per_table_;

    // Maximal frame fill rate.
    double max_frame_fill_rate_;

    //! Maximal number of blocks before some items
    //! are spilled.
    size_t max_num_blocks_per_table_;

    //! Keeps the total number of blocks in the table.
    size_t num_blocks_per_table_ = 0;

    //! Set of emitters, one per partition.
    std::vector<EmitterFunction> emit_;

    //! Size of the table in bytes
    size_t byte_size_ = 0;

    //! Bucket rate
    double bucket_rate_ = 0.0;

    //! Store the items.
    std::vector<BucketBlock*> buckets_;

    //! Store the files for frames.
    std::vector<data::File> frame_files_;

    //! Store the writers for frames.
    std::vector<data::File::Writer> frame_writers_;

    //! Begin local index (reduce to index).
    size_t begin_local_index_;

    //! End local index (reduce to index).
    size_t end_local_index_;

    //! Neutral element (reduce to index).
    Value neutral_element_;

    //! Number of frames.
    size_t num_frames_ = 0;

    //! Key extractor function for extracting a key from a value.
    KeyExtractor key_extractor_;

    //! Index Calculation functions: Hash or ByIndex.
    IndexFunction index_function_;

    //! Comparator function for keys.
    EqualToFunction equal_to_function_;

    //! Flush function.
    FlushFunction flush_function_;

    //! Keeps the total number of items in the table.
    size_t num_items_per_table_ = 0;

    //! Number of items per frame in internal memory.
    std::vector<size_t> num_blocks_mem_per_frame_;

    //! Number of items per frame in external memory.
    std::vector<size_t> num_blocks_ext_per_frame_;

    //! Total num of spills.
    size_t num_spills_;

    //! Number of buckets in second table.
    size_t num_buckets_per_frame_;

    //! Maximal number of blocks before some items
    //! are spilled.
    size_t max_num_blocks_mem_per_frame_;

public:
    //! Reduce function for reducing two values.
    ReduceFunction reduce_function_;
};

} // namespace core
} // namespace thrill

#endif // !THRILL_CORE_REDUCE_POST_TABLE_HEADER

/******************************************************************************/<|MERGE_RESOLUTION|>--- conflicted
+++ resolved
@@ -667,15 +667,9 @@
 
         // reduce number of blocks once we know how many buckets we have, thus
         // knowing the size of pointers in the bucket vector
-<<<<<<< HEAD
         max_num_blocks_per_table_ -= std::max<size_t>((size_t)(std::ceil(
                 static_cast<double>(num_buckets_per_table_ * sizeof(BucketBlock*))
                 / static_cast<double>(sizeof(BucketBlock)))), 0);
-=======
-        max_num_blocks_table_ -= std::max<size_t>((size_t)(std::ceil(
-                                                               static_cast<double>(num_buckets_ * sizeof(BucketBlock*))
-                                                               / static_cast<double>(sizeof(BucketBlock)))), 0);
->>>>>>> 2a3e2010
 
         assert(num_frames_ > 0);
         assert(max_num_blocks_per_table_ > 0);
