/*******************************************************************************
 * thrill/core/reduce_pre_phase.hpp
 *
 * Hash table with support for reduce and partitions.
 *
 * Part of Project Thrill - http://project-thrill.org
 *
 * Copyright (C) 2015 Matthias Stumpp <mstumpp@gmail.com>
 * Copyright (C) 2015 Alexander Noe <aleexnoe@gmail.com>
 * Copyright (C) 2015 Timo Bingmann <tb@panthema.net>
 *
 * All rights reserved. Published under the BSD-2 license in the LICENSE file.
 ******************************************************************************/

#pragma once
#ifndef THRILL_CORE_REDUCE_PRE_PHASE_HEADER
#define THRILL_CORE_REDUCE_PRE_PHASE_HEADER

#include <thrill/common/defines.hpp>
#include <thrill/common/logger.hpp>
#include <thrill/common/math.hpp>
#include <thrill/core/duplicate_detection.hpp>
#include <thrill/core/reduce_bucket_hash_table.hpp>
#include <thrill/core/reduce_functional.hpp>
#include <thrill/core/reduce_old_probing_hash_table.hpp>
#include <thrill/core/reduce_probing_hash_table.hpp>
#include <thrill/data/block_reader.hpp>
#include <thrill/data/block_writer.hpp>
#include <thrill/data/file.hpp>

#include <algorithm>
#include <cassert>
#include <cmath>
#include <functional>
#include <string>
#include <utility>
#include <vector>

namespace thrill {
namespace core {

//! Emitter implementation to plug into a reduce hash table for
//! collecting/flushing items while reducing. Items flushed in the pre-phase are
//! transmitted via a network Channel.
template <typename TableItem, bool VolatileKey>
class ReducePrePhaseEmitter
{
    static constexpr bool debug = false;

public:
    explicit ReducePrePhaseEmitter(std::vector<data::DynBlockWriter>& writer)
        : writer_(writer),
          stats_(writer.size(), 0) { }

    //! output an element into a partition, template specialized for robust and
    //! non-robust keys
    void Emit(const size_t& partition_id, const TableItem& p) {
        assert(partition_id < writer_.size());
        stats_[partition_id]++;
        writer_[partition_id].Put(p);
    }

    void Flush(size_t partition_id) {
        assert(partition_id < writer_.size());
        writer_[partition_id].Flush();
    }

    void CloseAll() {
        sLOG << "emit stats:";
        size_t i = 0;
        for (data::DynBlockWriter& e : writer_) {
            e.Close();
            sLOG << "emitter" << i << "pushed" << stats_[i++];
        }
    }

public:
    //! Set of emitters, one per partition.
    std::vector<data::DynBlockWriter>& writer_;

    //! Emitter stats.
    std::vector<size_t> stats_;
};

template <typename TableItem, typename Key, typename Value,
          typename KeyExtractor, typename ReduceFunction,
          typename Manipulator, const bool VolatileKey,
          typename ReduceConfig_ = DefaultReduceConfig,
          typename IndexFunction = ReduceByHash<Key>,
          typename KeyEqualFunction = std::equal_to<Key>,
          typename HashFunction = std::hash<Key>,
          bool UseDuplicateDetection = false>
class ReducePrePhase;

template <typename TableItem, typename Key, typename Value,
          typename KeyExtractor, typename ReduceFunction,
          const bool VolatileKey,
          typename ReduceConfig_,
          typename IndexFunction,
          typename KeyEqualFunction,
          typename HashFunction>
class ReducePrePhase<TableItem, Key, Value,
                     KeyExtractor, ReduceFunction,
                     VolatileKey,
                     ReduceConfig_,
                     IndexFunction,
                     KeyEqualFunction,
                     HashFunction,
                     false>
{
    static constexpr bool debug = false;

public:
    using ReduceConfig = ReduceConfig_;
    using Emitter = ReducePrePhaseEmitter<TableItem, VolatileKey>;
    using MakeTableItem = ReduceMakeTableItem<Value, TableItem, VolatileKey>;

    using Table = typename ReduceTableSelect<
              ReduceConfig::table_impl_,
              TableItem, Key, Value,
              KeyExtractor, ReduceFunction, Emitter, Manipulator,
              VolatileKey, ReduceConfig, IndexFunction, KeyEqualFunction>::type;

    /*!
     * A data structure which takes an arbitrary value and extracts a key using
     * a key extractor function from that value. Afterwards, the value is hashed
     * based on the key into some slot.
     */
    ReducePrePhase(Context& ctx, size_t dia_id,
                   size_t num_partitions,
                   KeyExtractor key_extractor,
                   ReduceFunction reduce_function,
                   std::vector<data::DynBlockWriter>& emit,
                   Manipulator& manipulator,
                   const ReduceConfig& config = ReduceConfig(),
                   const IndexFunction& index_function = IndexFunction(),
                   const KeyEqualFunction& key_equal_function = KeyEqualFunction(),
                   const HashFunction hash_function = HashFunction(),
                   bool duplicates = false)
        : emit_(emit),
          key_extractor_(key_extractor),
          table_(ctx, dia_id,
<<<<<<< HEAD
                 key_extractor, reduce_function, emit_, manipulator,
                 num_partitions, config, /* immediate_flush */ true,
=======
                 key_extractor, reduce_function, emit_,
                 num_partitions, config, !duplicates,
>>>>>>> 36aae5e6
                 index_function, key_equal_function) {

        common::UNUSED(hash_function);

        sLOG << "creating ReducePrePhase with" << emit.size() << "output emitters";

        assert(num_partitions == emit.size());
    }

    //! non-copyable: delete copy-constructor
    ReducePrePhase(const ReducePrePhase&) = delete;
    //! non-copyable: delete assignment operator
    ReducePrePhase& operator = (const ReducePrePhase&) = delete;

    void Initialize(size_t limit_memory_bytes) {
        table_.Initialize(limit_memory_bytes);
    }

    bool Insert(const Value& v) {
        // for VolatileKey this makes std::pair and extracts the key
        return table_.Insert(MakeTableItem::Make(v, table_.key_extractor()));
    }

    //! Flush all partitions
    void FlushAll() {
        for (size_t id = 0; id < table_.num_partitions(); ++id) {
            FlushPartition(id, /* consume */ true, /* grow */ false);
        }
    }

    //! Flushes a partition
    void FlushPartition(size_t partition_id, bool consume, bool grow) {
        table_.FlushPartition(partition_id, consume, grow);
        // data is flushed immediately, there is no spilled data
    }

    //! Closes all emitter
    void CloseAll() {
        emit_.CloseAll();
        table_.Dispose();
    }

    //! \name Accessors
    //! \{

    //! Returns the total num of items in the table.
    size_t num_items() const { return table_.num_items(); }

    //! calculate key range for the given output partition
    common::Range key_range(size_t partition_id)
    { return table_.key_range(partition_id); }

    //! \}

protected:
    //! Emitters used to parameterize hash table for output to network.
    Emitter emit_;

    //! extractor function which maps a value to it's key
    KeyExtractor key_extractor_;

    //! the first-level hash table implementation
    Table table_;
};

template <typename TableItem, typename Key, typename Value,
          typename KeyExtractor, typename ReduceFunction,
          const bool VolatileKey,
          typename ReduceConfig,
          typename IndexFunction,
          typename EqualToFunction,
          typename HashFunction>
class ReducePrePhase<TableItem, Key, Value,
                     KeyExtractor,
                     ReduceFunction,
                     VolatileKey,
                     ReduceConfig,
                     IndexFunction,
                     EqualToFunction,
                     HashFunction,
                     true>
    : public ReducePrePhase<TableItem, Key, Value,
                            KeyExtractor,
                            ReduceFunction,
                            VolatileKey,
                            ReduceConfig,
                            IndexFunction,
                            EqualToFunction,
                            HashFunction,
                            false>
{

public:
    using Super = ReducePrePhase<TableItem, Key, Value, KeyExtractor,
                                 ReduceFunction, VolatileKey, ReduceConfig,
                                 IndexFunction, EqualToFunction, HashFunction,
                                 false>;
    using KeyValuePair = std::pair<Key, Value>;

    ReducePrePhase(Context& ctx, size_t dia_id,
                   size_t num_partitions,
                   KeyExtractor key_extractor,
                   ReduceFunction reduce_function,
                   std::vector<data::DynBlockWriter>& emit,
                   const ReduceConfig& config = ReduceConfig(),
                   const IndexFunction& index_function = IndexFunction(),
                   const EqualToFunction& equal_to_function = EqualToFunction(),
                   const HashFunction hash_function = HashFunction())
        : Super(ctx, dia_id, num_partitions, key_extractor, reduce_function,
                emit, config, index_function, equal_to_function, hash_function,
                /*duplicates*/ true),
          hash_function_(hash_function) { }

    void Insert(const Value& v) {
        if (Super::table_.Insert(
                Super::MakeTableItem::Make(v, Super::table_.key_extractor()))) {
            hashes_.push_back(hash_function_(Super::key_extractor_(v)));
        }
    }

    //! Flush all partitions
    void FlushAll() {
        DuplicateDetection dup_detect;
        max_hash_ = dup_detect.FindNonDuplicates(non_duplicates_,
                                                 hashes_,
                                                 Super::table_.ctx(),
                                                 Super::table_.dia_id());

        for (size_t id = 0; id < Super::table_.num_partitions(); ++id) {
            FlushPartition(id, /* consume */ true, /* grow */ false);
        }
    }

    void FlushPartition(size_t partition_id, bool consume, bool grow) {
        Super::table_.FlushPartitionEmit(
            partition_id, consume, grow,
            [this](const size_t& partition_id, const TableItem& ti) {
                Key key = Super::MakeTableItem::GetKey(
                    ti, Super::table_.key_extractor());
                if (!non_duplicates_[hash_function_(key) % max_hash_]) {

                    duplicated_elements_++;
                    Super::emit_.Emit(partition_id, ti);
                }
                else {
                    non_duplicate_elements_++;
                    Super::emit_.Emit(Super::table_.ctx().my_rank(), ti);
                }
            });

        if (Super::table_.has_spilled_data_on_partition(partition_id)) {
            data::File::Reader reader =
                Super::table_.partition_files()[partition_id].GetReader(true);
            while (reader.HasNext()) {
                TableItem ti = reader.Next<TableItem>();
                Key key = Super::MakeTableItem::GetKey(
                    ti, Super::table_.key_extractor());
                if (!non_duplicates_[hash_function_(key) % max_hash_]) {

                    duplicated_elements_++;
                    Super::emit_.Emit(partition_id, ti);
                }
                else {
                    non_duplicate_elements_++;
                    Super::emit_.Emit(Super::table_.ctx().my_rank(), ti);
                }
            }
        }

        // flush elements pushed into emitter
        Super::emit_.Flush(partition_id);
        Super::emit_.Flush(Super::table_.ctx().my_rank());
    }

    //! \name Duplicate Detection
    //! \{

    HashFunction hash_function_;
    //! Hashes of all keys.
    std::vector<size_t> hashes_;
    //! All elements occuring on more than one worker. (Elements not appearing here
    //! can be reduced locally)
    std::vector<bool> non_duplicates_;
    //! Modulo for all hashes in duplicate detection to reduce hash space.
    size_t max_hash_;

    size_t duplicated_elements_ = 0;
    size_t non_duplicate_elements_ = 0;

    //! \}
};

} // namespace core
} // namespace thrill

#endif // !THRILL_CORE_REDUCE_PRE_PHASE_HEADER

/******************************************************************************/<|MERGE_RESOLUTION|>--- conflicted
+++ resolved
@@ -94,13 +94,13 @@
 
 template <typename TableItem, typename Key, typename Value,
           typename KeyExtractor, typename ReduceFunction,
-          const bool VolatileKey,
+          typename Manipulator, const bool VolatileKey,
           typename ReduceConfig_,
           typename IndexFunction,
           typename KeyEqualFunction,
           typename HashFunction>
 class ReducePrePhase<TableItem, Key, Value,
-                     KeyExtractor, ReduceFunction,
+                     KeyExtractor, ReduceFunction, Manipulator,
                      VolatileKey,
                      ReduceConfig_,
                      IndexFunction,
@@ -140,13 +140,8 @@
         : emit_(emit),
           key_extractor_(key_extractor),
           table_(ctx, dia_id,
-<<<<<<< HEAD
                  key_extractor, reduce_function, emit_, manipulator,
-                 num_partitions, config, /* immediate_flush */ true,
-=======
-                 key_extractor, reduce_function, emit_,
                  num_partitions, config, !duplicates,
->>>>>>> 36aae5e6
                  index_function, key_equal_function) {
 
         common::UNUSED(hash_function);
@@ -214,7 +209,7 @@
 
 template <typename TableItem, typename Key, typename Value,
           typename KeyExtractor, typename ReduceFunction,
-          const bool VolatileKey,
+          typename Manipulator, const bool VolatileKey,
           typename ReduceConfig,
           typename IndexFunction,
           typename EqualToFunction,
@@ -222,6 +217,7 @@
 class ReducePrePhase<TableItem, Key, Value,
                      KeyExtractor,
                      ReduceFunction,
+                     Manipulator,
                      VolatileKey,
                      ReduceConfig,
                      IndexFunction,
@@ -230,7 +226,7 @@
                      true>
     : public ReducePrePhase<TableItem, Key, Value,
                             KeyExtractor,
-                            ReduceFunction,
+                            ReduceFunction, Manipulator,
                             VolatileKey,
                             ReduceConfig,
                             IndexFunction,
@@ -241,9 +237,9 @@
 
 public:
     using Super = ReducePrePhase<TableItem, Key, Value, KeyExtractor,
-                                 ReduceFunction, VolatileKey, ReduceConfig,
-                                 IndexFunction, EqualToFunction, HashFunction,
-                                 false>;
+                                 ReduceFunction, Manipulator, VolatileKey,
+                                 ReduceConfig, IndexFunction, EqualToFunction,
+                                 HashFunction, false>;
     using KeyValuePair = std::pair<Key, Value>;
 
     ReducePrePhase(Context& ctx, size_t dia_id,
