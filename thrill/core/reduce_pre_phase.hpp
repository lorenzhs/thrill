--- conflicted
+++ resolved
@@ -84,12 +84,7 @@
 
 template <typename TableItem, typename Key, typename Value,
           typename KeyExtractor, typename ReduceFunction,
-<<<<<<< HEAD
-          typename Manipulator, const bool VolatileKey,
-=======
-          const bool VolatileKey,
-          typename BlockWriter,
->>>>>>> aedb7306
+          typename Manipulator, const bool VolatileKey, typename BlockWriter,
           typename ReduceConfig_ = DefaultReduceConfig,
           typename IndexFunction = ReduceByHash<Key>,
           typename KeyEqualFunction = std::equal_to<Key>,
@@ -99,23 +94,14 @@
 
 template <typename TableItem, typename Key, typename Value,
           typename KeyExtractor, typename ReduceFunction,
-<<<<<<< HEAD
-          typename Manipulator, const bool VolatileKey,
-=======
-          const bool VolatileKey, typename BlockWriter,
->>>>>>> aedb7306
+          typename Manipulator, const bool VolatileKey, typename BlockWriter,
           typename ReduceConfig_,
           typename IndexFunction,
           typename KeyEqualFunction,
           typename HashFunction>
 class ReducePrePhase<TableItem, Key, Value,
-<<<<<<< HEAD
                      KeyExtractor, ReduceFunction, Manipulator,
-                     VolatileKey,
-=======
-                     KeyExtractor, ReduceFunction,
                      VolatileKey, BlockWriter,
->>>>>>> aedb7306
                      ReduceConfig_,
                      IndexFunction,
                      KeyEqualFunction,
@@ -144,12 +130,8 @@
                    size_t num_partitions,
                    KeyExtractor key_extractor,
                    ReduceFunction reduce_function,
-<<<<<<< HEAD
-                   std::vector<data::DynBlockWriter>& emit,
+                   std::vector<BlockWriter>& emit,
                    Manipulator& manipulator,
-=======
-                   std::vector<BlockWriter>& emit,
->>>>>>> aedb7306
                    const ReduceConfig& config = ReduceConfig(),
                    const IndexFunction& index_function = IndexFunction(),
                    const KeyEqualFunction& key_equal_function = KeyEqualFunction(),
@@ -227,11 +209,7 @@
 
 template <typename TableItem, typename Key, typename Value,
           typename KeyExtractor, typename ReduceFunction,
-<<<<<<< HEAD
-          typename Manipulator, const bool VolatileKey,
-=======
-          const bool VolatileKey, typename BlockWriter,
->>>>>>> aedb7306
+          typename Manipulator, const bool VolatileKey, typename BlockWriter,
           typename ReduceConfig,
           typename IndexFunction,
           typename EqualToFunction,
@@ -261,16 +239,9 @@
 
 public:
     using Super = ReducePrePhase<TableItem, Key, Value, KeyExtractor,
-<<<<<<< HEAD
-                                 ReduceFunction, Manipulator, VolatileKey,
+                                 ReduceFunction, Manipulator, VolatileKey, BlockWriter,
                                  ReduceConfig, IndexFunction, EqualToFunction,
                                  HashFunction, false>;
-=======
-                                 ReduceFunction, VolatileKey, BlockWriter,
-                                 ReduceConfig,
-                                 IndexFunction, EqualToFunction, HashFunction,
-                                 false>;
->>>>>>> aedb7306
     using KeyValuePair = std::pair<Key, Value>;
 
     ReducePrePhase(Context& ctx, size_t dia_id,
