--- conflicted
+++ resolved
@@ -94,13 +94,8 @@
 
     using Table = typename ReduceTableSelect<
               ReduceConfig::table_impl_,
-<<<<<<< HEAD
-              ValueType, Key, Value,
+              TableItem, Key, Value,
               KeyExtractor, ReduceFunction, Emitter, Manipulator,
-=======
-              TableItem, Key, Value,
-              KeyExtractor, ReduceFunction, Emitter,
->>>>>>> 79ca2a8f
               VolatileKey, ReduceConfig, IndexFunction, EqualToFunction>::type;
 
     /*!
