/*******************************************************************************
 * thrill/core/reduce_by_hash_post_phase.hpp
 *
 * Hash table with support for reduce.
 *
 * Part of Project Thrill - http://project-thrill.org
 *
 * Copyright (C) 2015 Matthias Stumpp <mstumpp@gmail.com>
 * Copyright (C) 2015 Alexander Noe <aleexnoe@gmail.com>
 * Copyright (C) 2015-2016 Timo Bingmann <tb@panthema.net>
 *
 * All rights reserved. Published under the BSD-2 license in the LICENSE file.
 ******************************************************************************/

#pragma once
#ifndef THRILL_CORE_REDUCE_BY_HASH_POST_PHASE_HEADER
#define THRILL_CORE_REDUCE_BY_HASH_POST_PHASE_HEADER

#include <thrill/api/context.hpp>
#include <thrill/common/logger.hpp>
#include <thrill/core/reduce_bucket_hash_table.hpp>
#include <thrill/core/reduce_functional.hpp>
#include <thrill/core/reduce_old_probing_hash_table.hpp>
#include <thrill/core/reduce_probing_hash_table.hpp>
#include <thrill/data/file.hpp>

#include <algorithm>
#include <cassert>
#include <cmath>
#include <functional>
#include <string>
#include <utility>
#include <vector>

namespace thrill {
namespace core {

template <typename TableItem, typename Key, typename Value,
          typename KeyExtractor, typename ReduceFunction, typename Emitter,
          const bool VolatileKey,
          typename ReduceConfig_ = DefaultReduceConfig,
          typename IndexFunction = ReduceByHash<Key>,
          typename KeyEqualFunction = std::equal_to<Key> >
class ReduceByHashPostPhase
{
    static constexpr bool debug = false;

public:
    using ReduceConfig = ReduceConfig_;
    using PhaseEmitter = ReducePostPhaseEmitter<
              TableItem, Value, Emitter, VolatileKey>;

    using Table = typename ReduceTableSelect<
              ReduceConfig::table_impl_,
              TableItem, Key, Value,
              KeyExtractor, ReduceFunction, PhaseEmitter,
              VolatileKey, ReduceConfig,
              IndexFunction, KeyEqualFunction>::type;

    /*!
     * A data structure which takes an arbitrary value and extracts a key using
     * a key extractor function from that value. Afterwards, the value is hashed
     * based on the key into some slot.
     */
    ReduceByHashPostPhase(
        Context& ctx, size_t dia_id,
        const KeyExtractor& key_extractor,
        const ReduceFunction& reduce_function,
        const Emitter& emit,
        const ReduceConfig& config = ReduceConfig(),
        const IndexFunction& index_function = IndexFunction(),
        const KeyEqualFunction& key_equal_function = KeyEqualFunction())
        : config_(config),
          emitter_(emit),
          table_(ctx, dia_id,
                 key_extractor, reduce_function, emitter_,
                 /* num_partitions */ 32, /* TODO(tb): parameterize */
                 config, /* immediate_flush */ false,
                 index_function, key_equal_function) { }

    //! non-copyable: delete copy-constructor
    ReduceByHashPostPhase(const ReduceByHashPostPhase&) = delete;
    //! non-copyable: delete assignment operator
    ReduceByHashPostPhase& operator = (const ReduceByHashPostPhase&) = delete;

    void Initialize(size_t limit_memory_bytes) {
        table_.Initialize(limit_memory_bytes);
    }

<<<<<<< HEAD
    bool Insert(const Value& p) {
        return table_.Insert(p);
    }

    bool Insert(const KeyValuePair& kv) {
=======
    void Insert(const TableItem& kv) {
>>>>>>> 20a1da65
        return table_.Insert(kv);
    }

    //! Flushes all items in the whole table.
    template <bool DoCache>
    void Flush(bool consume, data::File::Writer* writer = nullptr) {
        LOG << "Flushing items";

        // list of remaining files, containing only partially reduced item pairs
        // or items
        std::vector<data::File> remaining_files;

        // read primary hash table, since ReduceByHash delivers items in any
        // order, we can just emit items from fully reduced partitions.

        {
            std::vector<data::File>& files = table_.partition_files();

            for (size_t id = 0; id < files.size(); ++id)
            {
                // get the actual reader from the file
                data::File& file = files[id];

                // if items have been spilled, store for a second reduce
                if (file.num_items() > 0) {
                    table_.SpillPartition(id);

                    LOG << "partition " << id << " contains "
                        << file.num_items() << " partially reduced items";

                    remaining_files.emplace_back(std::move(file));
                }
                else {
                    LOG << "partition " << id << " contains "
                        << table_.items_per_partition(id)
                        << " fully reduced items";

                    table_.FlushPartitionEmit(
                        id, consume, /* grow */ false,
                        [this, writer](
                            const size_t& partition_id, const TableItem& p) {
                            if (DoCache) writer->Put(p);
                            emitter_.Emit(partition_id, p);
                        });
                }
            }
        }

        if (remaining_files.size() == 0) {
            LOG << "Flushed items directly.";
            return;
        }

        table_.Dispose();

        assert(consume && "Items were spilled hence Flushing must consume");

        // if partially reduce files remain, create new hash tables to process
        // them iteratively.

        size_t iteration = 1;

        while (remaining_files.size())
        {
            sLOG << "ReducePostPhase: re-reducing items from"
                 << remaining_files.size() << "spilled files"
                 << "iteration" << iteration;
            sLOG << "-- Try to increase the amount of RAM to avoid this.";

            std::vector<data::File> next_remaining_files;

            Table subtable(
                table_.ctx(), table_.dia_id(),
                table_.key_extractor(), table_.reduce_function(), emitter_,
                /* num_partitions */ 32, config_, /* immediate_flush */ false,
                IndexFunction(iteration, table_.index_function()),
                table_.key_equal_function());

            subtable.Initialize(table_.limit_memory_bytes());

            size_t num_subfile = 0;

            for (data::File& file : remaining_files)
            {
                // insert all items from the partially reduced file
                sLOG << "re-reducing subfile" << num_subfile++
                     << "containing" << file.num_items() << "items";

                data::File::ConsumeReader reader = file.GetConsumeReader();

                while (reader.HasNext()) {
                    subtable.Insert(reader.Next<TableItem>());
                }

                // after insertion, flush fully reduced partitions and save
                // remaining files for next iteration.

                std::vector<data::File>& subfiles = subtable.partition_files();

                for (size_t id = 0; id < subfiles.size(); ++id)
                {
                    // get the actual reader from the file
                    data::File& subfile = subfiles[id];

                    // if items have been spilled, store for a second reduce
                    if (subfile.num_items() > 0) {
                        subtable.SpillPartition(id);

                        sLOG << "partition" << id << "contains"
                             << subfile.num_items() << "partially reduced items";

                        next_remaining_files.emplace_back(std::move(subfile));
                    }
                    else {
                        sLOG << "partition" << id << "contains"
                             << subtable.items_per_partition(id)
                             << "fully reduced items";

                        subtable.FlushPartitionEmit(
                            id, /* consume */ true, /* grow */ false,
                            [this, writer](
                                const size_t& partition_id, const TableItem& p) {
                                if (DoCache) writer->Put(p);
                                emitter_.Emit(partition_id, p);
                            });
                    }
                }
            }

            remaining_files = std::move(next_remaining_files);
            ++iteration;
        }

        LOG << "Flushed items";
    }

    //! Push data into emitter
    void PushData(bool consume = false) {
        if (!cache_)
        {
            if (!table_.has_spilled_data()) {
                // no items were spilled to disk, hence we can emit all data
                // from RAM.
                Flush</* DoCache */ false>(consume);
            }
            else {
                // items were spilled, hence the reduce table must be emptied
                // and we have to cache the output stream.
                cache_ = table_.ctx().GetFilePtr(table_.dia_id());
                data::File::Writer writer = cache_->GetWriter();
                Flush</* DoCache */ true>(true, &writer);
            }
        }
        else
        {
            // previous PushData() has stored data in cache_
            data::File::Reader reader = cache_->GetReader(consume);
            while (reader.HasNext())
                emitter_.Emit(reader.Next<TableItem>());
        }
    }

    void Dispose() {
        table_.Dispose();
        if (cache_) cache_.reset();
    }

    //! \name Accessors
    //! \{

    //! Returns mutable reference to first table_
    Table& table() { return table_; }

    //! Returns the total num of items in the table.
    size_t num_items() const { return table_.num_items(); }

    //! \}

private:
    //! Stored reduce config to initialize the subtable.
    ReduceConfig config_;

    //! Emitters used to parameterize hash table for output to next DIA node.
    PhaseEmitter emitter_;

    //! the first-level hash table implementation
    Table table_;

    //! File for storing data in-case we need multiple re-reduce levels.
    data::FilePtr cache_;
};

} // namespace core
} // namespace thrill

#endif // !THRILL_CORE_REDUCE_BY_HASH_POST_PHASE_HEADER

/******************************************************************************/<|MERGE_RESOLUTION|>--- conflicted
+++ resolved
@@ -87,15 +87,8 @@
         table_.Initialize(limit_memory_bytes);
     }
 
-<<<<<<< HEAD
-    bool Insert(const Value& p) {
-        return table_.Insert(p);
-    }
-
-    bool Insert(const KeyValuePair& kv) {
-=======
-    void Insert(const TableItem& kv) {
->>>>>>> 20a1da65
+
+    bool Insert(const TableItem& kv) {
         return table_.Insert(kv);
     }
 
