/*******************************************************************************
 * thrill/core/reduce_by_hash_post_phase.hpp
 *
 * Hash table with support for reduce.
 *
 * Part of Project Thrill - http://project-thrill.org
 *
 * Copyright (C) 2015 Matthias Stumpp <mstumpp@gmail.com>
 * Copyright (C) 2015 Alexander Noe <aleexnoe@gmail.com>
 * Copyright (C) 2015-2016 Timo Bingmann <tb@panthema.net>
 *
 * All rights reserved. Published under the BSD-2 license in the LICENSE file.
 ******************************************************************************/

#pragma once
#ifndef THRILL_CORE_REDUCE_BY_HASH_POST_PHASE_HEADER
#define THRILL_CORE_REDUCE_BY_HASH_POST_PHASE_HEADER

#include <thrill/api/context.hpp>
#include <thrill/common/logger.hpp>
#include <thrill/core/reduce_bucket_hash_table.hpp>
#include <thrill/core/reduce_functional.hpp>
#include <thrill/core/reduce_old_probing_hash_table.hpp>
#include <thrill/core/reduce_probing_hash_table.hpp>
#include <thrill/data/file.hpp>

#include <algorithm>
#include <cassert>
#include <cmath>
#include <functional>
#include <string>
#include <utility>
#include <vector>

namespace thrill {
namespace core {

template <typename TableItem, typename Key, typename Value,
          typename KeyExtractor, typename ReduceFunction, typename Emitter,
          typename Manipulator, const bool VolatileKey,
          typename ReduceConfig_ = DefaultReduceConfig,
          typename IndexFunction = ReduceByHash<Key>,
          typename KeyEqualFunction = std::equal_to<Key> >
class ReduceByHashPostPhase
{
    static constexpr bool debug = false;

public:
    using ReduceConfig = ReduceConfig_;
    using PhaseEmitter = ReducePostPhaseEmitter<
        TableItem, Value, Emitter, VolatileKey>;

    using Table = typename ReduceTableSelect<
<<<<<<< HEAD
              ReduceConfig::table_impl_,
              TableItem, Key, Value,
              KeyExtractor, ReduceFunction, PhaseEmitter, Manipulator,
              VolatileKey, ReduceConfig,
              IndexFunction, KeyEqualFunction>::type;
=======
        ReduceConfig::table_impl_,
        TableItem, Key, Value,
        KeyExtractor, ReduceFunction, PhaseEmitter,
        VolatileKey, ReduceConfig,
        IndexFunction, KeyEqualFunction>::type;
>>>>>>> b11854ef

    /*!
     * A data structure which takes an arbitrary value and extracts a key using
     * a key extractor function from that value. Afterwards, the value is hashed
     * based on the key into some slot.
     */
    ReduceByHashPostPhase(
        Context& ctx, size_t dia_id,
        const KeyExtractor& key_extractor,
        const ReduceFunction& reduce_function,
        const Emitter& emit,
        Manipulator& manipulator,
        const ReduceConfig& config = ReduceConfig(),
        const IndexFunction& index_function = IndexFunction(),
        const KeyEqualFunction& key_equal_function = KeyEqualFunction())
        : config_(config),
          emitter_(emit),
          table_(ctx, dia_id,
                 key_extractor, reduce_function, emitter_, manipulator,
                 /* num_partitions */ 32, /* TODO(tb): parameterize */
                 config, /* immediate_flush */ false,
                 index_function, key_equal_function) { }

    //! non-copyable: delete copy-constructor
    ReduceByHashPostPhase(const ReduceByHashPostPhase&) = delete;
    //! non-copyable: delete assignment operator
    ReduceByHashPostPhase& operator = (const ReduceByHashPostPhase&) = delete;

    void Initialize(size_t limit_memory_bytes) {
        table_.Initialize(limit_memory_bytes);
    }

    bool Insert(const TableItem& kv) {
        return table_.Insert(kv);
    }

    //! Flushes all items in the whole table.
    template <bool DoCache>
    void Flush(bool consume, data::File::Writer* writer = nullptr) {
        LOG << "Flushing items";

        // list of remaining files, containing only partially reduced item pairs
        // or items
        std::vector<data::File> remaining_files;

        // read primary hash table, since ReduceByHash delivers items in any
        // order, we can just emit items from fully reduced partitions.

        {
            std::vector<data::File>& files = table_.partition_files();

            for (size_t id = 0; id < files.size(); ++id)
            {
                // get the actual reader from the file
                data::File& file = files[id];

                // if items have been spilled, store for a second reduce
                if (file.num_items() > 0) {
                    table_.SpillPartition(id);

                    LOG << "partition " << id << " contains "
                        << file.num_items() << " partially reduced items";

                    remaining_files.emplace_back(std::move(file));
                }
                else {
                    LOG << "partition " << id << " contains "
                        << table_.items_per_partition(id)
                        << " fully reduced items";

                    table_.FlushPartitionEmit(
                        id, consume, /* grow */ false,
                        [this, writer](
                            const size_t& partition_id, const TableItem& p) {
                            if (DoCache) writer->Put(p);
                            emitter_.Emit(partition_id, p);
                        });
                }
            }
        }

        if (remaining_files.size() == 0) {
            LOG << "Flushed items directly.";
            return;
        }

        table_.Dispose();

        assert(consume && "Items were spilled hence Flushing must consume");

        // if partially reduce files remain, create new hash tables to process
        // them iteratively.

        size_t iteration = 1;

        while (remaining_files.size())
        {
            sLOG << "ReducePostPhase: re-reducing items from"
                 << remaining_files.size() << "spilled files"
                 << "iteration" << iteration;
            sLOG << "-- Try to increase the amount of RAM to avoid this.";

            std::vector<data::File> next_remaining_files;

            Table subtable(
                table_.ctx(), table_.dia_id(),
                table_.key_extractor(), table_.reduce_function(), emitter_,
                table_.manipulator(),
                /* num_partitions */ 32, config_, /* immediate_flush */ false,
                IndexFunction(iteration, table_.index_function()),
                table_.key_equal_function());

            subtable.Initialize(table_.limit_memory_bytes());

            size_t num_subfile = 0;

            for (data::File& file : remaining_files)
            {
                // insert all items from the partially reduced file
                sLOG << "re-reducing subfile" << num_subfile++
                     << "containing" << file.num_items() << "items";

                data::File::ConsumeReader reader = file.GetConsumeReader();

                while (reader.HasNext()) {
                    subtable.Insert(reader.Next<TableItem>());
                }

                // after insertion, flush fully reduced partitions and save
                // remaining files for next iteration.

                std::vector<data::File>& subfiles = subtable.partition_files();

                for (size_t id = 0; id < subfiles.size(); ++id)
                {
                    // get the actual reader from the file
                    data::File& subfile = subfiles[id];

                    // if items have been spilled, store for a second reduce
                    if (subfile.num_items() > 0) {
                        subtable.SpillPartition(id);

                        sLOG << "partition" << id << "contains"
                             << subfile.num_items() << "partially reduced items";

                        next_remaining_files.emplace_back(std::move(subfile));
                    }
                    else {
                        sLOG << "partition" << id << "contains"
                             << subtable.items_per_partition(id)
                             << "fully reduced items";

                        subtable.FlushPartitionEmit(
                            id, /* consume */ true, /* grow */ false,
                            [this, writer](
                                const size_t& partition_id, const TableItem& p) {
                                if (DoCache) writer->Put(p);
                                emitter_.Emit(partition_id, p);
                            });
                    }
                }
            }

            remaining_files = std::move(next_remaining_files);
            ++iteration;
        }

        LOG << "Flushed items";
    }

    //! Push data into emitter
    void PushData(bool consume = false) {
        if (!cache_)
        {
            if (!table_.has_spilled_data()) {
                // no items were spilled to disk, hence we can emit all data
                // from RAM.
                Flush</* DoCache */ false>(consume);
            }
            else {
                // items were spilled, hence the reduce table must be emptied
                // and we have to cache the output stream.
                cache_ = table_.ctx().GetFilePtr(table_.dia_id());
                data::File::Writer writer = cache_->GetWriter();
                Flush</* DoCache */ true>(true, &writer);
            }
        }
        else
        {
            // previous PushData() has stored data in cache_
            data::File::Reader reader = cache_->GetReader(consume);
            while (reader.HasNext())
                emitter_.Emit(reader.Next<TableItem>());
        }
    }

    void Dispose() {
        table_.Dispose();
        if (cache_) cache_.reset();
    }

    //! \name Accessors
    //! \{

    //! Returns mutable reference to first table_
    Table& table() { return table_; }

    //! Returns the total num of items in the table.
    size_t num_items() const { return table_.num_items(); }

    //! \}

private:
    //! Stored reduce config to initialize the subtable.
    ReduceConfig config_;

    //! Emitters used to parameterize hash table for output to next DIA node.
    PhaseEmitter emitter_;

    //! the first-level hash table implementation
    Table table_;

    //! File for storing data in-case we need multiple re-reduce levels.
    data::FilePtr cache_;
};

} // namespace core
} // namespace thrill

#endif // !THRILL_CORE_REDUCE_BY_HASH_POST_PHASE_HEADER

/******************************************************************************/<|MERGE_RESOLUTION|>--- conflicted
+++ resolved
@@ -51,19 +51,11 @@
         TableItem, Value, Emitter, VolatileKey>;
 
     using Table = typename ReduceTableSelect<
-<<<<<<< HEAD
-              ReduceConfig::table_impl_,
-              TableItem, Key, Value,
-              KeyExtractor, ReduceFunction, PhaseEmitter, Manipulator,
-              VolatileKey, ReduceConfig,
-              IndexFunction, KeyEqualFunction>::type;
-=======
         ReduceConfig::table_impl_,
         TableItem, Key, Value,
-        KeyExtractor, ReduceFunction, PhaseEmitter,
+        KeyExtractor, ReduceFunction, PhaseEmitter, Manipulator,
         VolatileKey, ReduceConfig,
         IndexFunction, KeyEqualFunction>::type;
->>>>>>> b11854ef
 
     /*!
      * A data structure which takes an arbitrary value and extracts a key using
