/*******************************************************************************
 * thrill/data/file.hpp
 *
 * Part of Project Thrill.
 *
 * Copyright (C) 2015 Timo Bingmann <tb@panthema.net>
 *
 * This file has no license. Only Chuck Norris can compile it.
 ******************************************************************************/

#pragma once
#ifndef THRILL_DATA_FILE_HEADER
#define THRILL_DATA_FILE_HEADER

#include <thrill/common/logger.hpp>
#include <thrill/data/block.hpp>
#include <thrill/data/block_reader.hpp>
#include <thrill/data/block_sink.hpp>
#include <thrill/data/block_writer.hpp>
#include <thrill/data/buffered_block_reader.hpp>
#include <thrill/data/dyn_block_reader.hpp>

#include <cassert>
#include <functional>
#include <memory>
#include <string>
#include <vector>

namespace thrill {
namespace data {

//! \addtogroup data Data Subsystem
//! \{

class FileBlockSource;
class CachingBlockQueueSource;

/*!
 * A File or generally File<> is an ordered sequence of
 * Block objects for storing items. By using the Block
 * indirection, the File can be composed using existing Block objects (via
 * reference counting), but only contain a subset of the items in those
 * Blocks. This may be used for Zip() and Repartition().
 *
 * A File can be written using a BlockWriter instance, which is delivered by
 * GetWriter(). Thereafter it can be read (multiple times) using a BlockReader,
 * delivered by GetReader().
 *
 * Using a prefixsum over the number of items in a Block, one can seek to the
 * block contained any item offset in log_2(Blocks) time, though seeking within
 * the Block goes sequentially.
 */
class File : public BlockSink
{
public:
    using BlockSource = FileBlockSource;
    using Writer = BlockWriter;
    using Reader = BlockReader<FileBlockSource>;
    using DynReader = DynBlockReader;

    //! Constructor from BlockPool
<<<<<<< HEAD
    File(BlockPool& block_pool)
=======
    explicit File(BlockPool& block_pool)
>>>>>>> 948934ca
        : BlockSink(block_pool)
    { }

    //! Append a block to this file, the block must contain given number of
    //! items after the offset first.
    void AppendBlock(const Block& b) final {
        assert(!closed_);
        if (b.size() == 0) return;
        blocks_.push_back(b);
        nitems_sum_.push_back(NumItems() + b.nitems());
        size_ += b.size();
    }

    void Close() final {
        assert(!closed_);
        closed_ = true;
    }

    // returns a string that identifies this string instance
    std::string ToString() {
        return "File@" + std::to_string(reinterpret_cast<uintptr_t>(this));
    }

    bool closed() const {
        return closed_;
    }

    //! Return the number of blocks
    size_t NumBlocks() const { return blocks_.size(); }

    //! Return the number of items in the file
    size_t NumItems() const {
        return nitems_sum_.size() ? nitems_sum_.back() : 0;
    }

    //! Return the number of bytes of user data in this file.
    size_t TotalSize() const { return size_; }

    //! Return shared pointer to a block
    const Block & block(size_t i) const {
        assert(i < blocks_.size());
        return blocks_[i];
    }

    //! Return number of items starting in block i
    size_t ItemsStartIn(size_t i) const {
        assert(i < blocks_.size());
        return nitems_sum_[i] - (i == 0 ? 0 : nitems_sum_[i - 1]);
    }

    //! Get BlockWriter.
    Writer GetWriter(size_t block_size = default_block_size) {
        return Writer(this, block_size);
    }

    //! Get BlockReader for beginning of File
    Reader GetReader() const;

    //! Get BufferedBlockReader for beginning of File
    template <typename ValueType>
    BufferedBlockReader<ValueType, FileBlockSource> GetBufferedReader() const;

    //! return polymorphic BlockReader variant for beginning of File
    DynReader GetDynReader() const;

    //! Get BlockReader seeked to the corresponding item index
    template <typename ItemType>
    Reader GetReaderAt(size_t index) const;

    //! Get item at the corresponding position. Do not use this
    // method for reading multiple successive items.
    template <typename ItemType>
    ItemType GetItemAt(size_t index) const;

    //! Get index of the given item, or the next greater item,
    // in this file. The file has to be ordered according to the
    // given compare function.
    //
    // WARNING: This method uses GetItemAt combined with a binary search and
    // is therefore not efficient. The method will be reimplemented in near future.
    template <typename ItemType, typename CompareFunction = std::greater<ItemType> >
    size_t GetIndexOf(ItemType item, const CompareFunction func = CompareFunction()) const;

    //! Seek in File: return a Block range containing items begin, end of
    //! given type.
    template <typename ItemType>
    std::vector<Block> GetItemRange(size_t begin, size_t end) const;

    //! Read complete File into a std::string, obviously, this should only be
    //! used for debugging!
    std::string ReadComplete() const {
        std::string output;
        for (const Block& b : blocks_)
            output += b.ToString();
        return output;
    }

    //! Output the Block objects contained in this File.
    friend std::ostream& operator << (std::ostream& os, const File& f) {
        os << "[File " << std::hex << &f << std::dec
           << " Blocks=[";
        for (const Block& b : f.blocks_)
            os << "\n    " << b;
        return os << "]]";
    }

protected:
    //! the container holding blocks and thus shared pointers to all byte
    //! blocks.
    std::vector<Block> blocks_;

    //! inclusive prefixsum of number of elements of blocks, hence
    //! nitems_sum_[i] is the number of items starting in all blocks preceding
    //! and including the i-th block.
    std::vector<size_t> nitems_sum_;

    //! Total size of this file in bytes. Sum of all block sizes.
    size_t size_ = 0;

    //! for access to blocks_ and used_
    friend class data::FileBlockSource;

    //! Closed files can not be altered
    bool closed_ = false;
};

/*!
 * A BlockSource to read Blocks from a File. The FileBlockSource mainly contains
 * an index to the current block, which is incremented when the NextBlock() must
 * be delivered.
 */
class FileBlockSource
{
public:
    //! Start reading a File
    FileBlockSource(const File& file,
                    size_t first_block = 0, size_t first_item = keep_first_item)
        : file_(file), first_block_(first_block), first_item_(first_item) {
        current_block_ = first_block_ - 1;
    }

    //! Advance to next block of file, delivers current_ and end_ for
    //! BlockReader
    Block NextBlock() {
        ++current_block_;

        if (current_block_ >= file_.NumBlocks())
            return Block();

        if (current_block_ == first_block_) {
            // construct first block differently, in case we want to shorten it.
            Block b = file_.block(current_block_);
            if (first_item_ != keep_first_item)
                b.set_begin(first_item_);
            return b;
        }
        else {
            return file_.block(current_block_);
        }
    }

    bool closed() const {
        return file_.closed();
    }

protected:
    //! sentinel value for not changing the first_item item
    static const size_t keep_first_item = size_t(-1);

    //! file to read blocks from
    const File& file_;

    //! index of current block.
    size_t current_block_ = -1;

    //! number of the first block
    size_t first_block_;

    //! offset of first item in first block read
    size_t first_item_;
};

//! Get BlockReader for beginning of File
inline typename File::Reader File::GetReader() const {
    return Reader(FileBlockSource(*this, 0, 0));
}

template <typename ValueType>
inline BufferedBlockReader<ValueType, FileBlockSource>
File::GetBufferedReader() const {
    return BufferedBlockReader<ValueType, FileBlockSource>(
        FileBlockSource(*this, 0, 0));
}

inline
typename File::DynReader File::GetDynReader() const {
    return ConstructDynBlockReader<FileBlockSource>(*this, 0, 0);
}

//! Get BlockReader seeked to the corresponding item index
template <typename ItemType>
typename File::Reader
File::GetReaderAt(size_t index) const {
    static const bool debug = false;

    // perform binary search for item block with largest exclusive size
    // prefixsum less or equal to index.
    auto it =
        std::lower_bound(nitems_sum_.begin(), nitems_sum_.end(), index);

    if (it == nitems_sum_.end())
        die("Access beyond end of File?");

    size_t begin_block = it - nitems_sum_.begin();

    sLOG << "item" << index << "in block" << begin_block
         << "psum" << nitems_sum_[begin_block]
         << "first_item" << blocks_[begin_block].first_item();

    // start Reader at given first valid item in located block
    Reader fr(
        FileBlockSource(*this, begin_block,
                        blocks_[begin_block].first_item()));

    // skip over extra items in beginning of block
    size_t items_before = it == nitems_sum_.begin() ? 0 : *(it - 1);

    sLOG << "items_before" << items_before << "index" << index
         << "delta" << (index - items_before);
    assert(items_before <= index);

    // use fixed_size information to accelerate jump.
    if (Serialization<Reader, ItemType>::is_fixed_size)
    {
        const size_t skip_items = index - items_before;
        fr.Skip(skip_items,
                skip_items * ((Reader::self_verify ? sizeof(size_t) : 0) +
                              Serialization<Reader, ItemType>::fixed_size));
    }
    else
    {
        for (size_t i = items_before; i < index; ++i) {
            if (!fr.HasNext())
                die("Underflow in GetItemRange()");
            fr.template Next<ItemType>();
        }
    }

    return fr;
}

template <typename ItemType>
ItemType File::GetItemAt(size_t index) const {

    Reader reader = this->GetReaderAt<ItemType>(index);
    ItemType val = reader.Next<ItemType>();

    return val;
}

template <typename ItemType, typename CompareFunction>
size_t File::GetIndexOf(ItemType item, const CompareFunction comperator) const {

    static const bool debug = false;

    LOG << "Looking for item " << item;

    // Use a binary search to find the item.
    size_t left = 0;
    size_t right = this->NumItems();

    while (left < right - 1) {
        size_t mid = (right + left) / 2;
        ItemType cur = this->GetItemAt<ItemType>(mid);
        if (comperator(cur, item)) {
            right = mid;
        }
        else {
            left = mid;
        }
    }

    return left;
}

//! Seek in File: return a Block range containing items begin, end of
//! given type.
template <typename ItemType>
std::vector<Block>
File::GetItemRange(size_t begin, size_t end) const {
    assert(begin <= end);
    // deliver array of remaining blocks
    return GetReaderAt<ItemType>(begin)
           .template GetItemBatch<ItemType>(end - begin);
}

//! \}

} // namespace data
} // namespace thrill

#endif // !THRILL_DATA_FILE_HEADER

/******************************************************************************/<|MERGE_RESOLUTION|>--- conflicted
+++ resolved
@@ -59,11 +59,7 @@
     using DynReader = DynBlockReader;
 
     //! Constructor from BlockPool
-<<<<<<< HEAD
-    File(BlockPool& block_pool)
-=======
     explicit File(BlockPool& block_pool)
->>>>>>> 948934ca
         : BlockSink(block_pool)
     { }
 
