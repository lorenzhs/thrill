--- conflicted
+++ resolved
@@ -181,15 +181,9 @@
 #endif
 
 ATTRIBUTE_NO_SANITIZE
-<<<<<<< HEAD
-void update_peak(size_t float_current, size_t base_current) {
+void update_peak(ssize_t float_current, ssize_t base_current) {
     if (float_current + base_current > peak_bytes)
         peak_bytes = float_current + base_current;
-=======
-void update_peak(ssize_t float_curr, ssize_t base_curr) {
-    if (float_curr + base_curr > peak_bytes)
-        peak_bytes = float_curr + base_curr;
->>>>>>> cc87fbc5
 }
 
 ATTRIBUTE_NO_SANITIZE
